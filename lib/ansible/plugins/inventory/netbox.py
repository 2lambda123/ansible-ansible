# Copyright (c) 2018 Remy Leone
# GNU General Public License v3.0+ (see COPYING or https://www.gnu.org/licenses/gpl-3.0.txt)

from __future__ import (absolute_import, division, print_function)

__metaclass__ = type

DOCUMENTATION = '''
    name: netbox
    plugin_type: inventory
    author:
        - Remy Leone (@sieben)
        - Anthony Ruhier (@Anthony25)
        - Nikhil Singh Baliyan (@nikkytub)
        - Sander Steffann (@steffann)
<<<<<<< HEAD
        - Yannis Ansermoz (@Yannis100)
=======
>>>>>>> aa671be2
    short_description: NetBox inventory source
    description:
        - Get inventory hosts from NetBox
    extends_documentation_fragment:
        - constructed
        - inventory_cache
    options:
        plugin:
            description: token that ensures this is a source file for the 'netbox' plugin.
            required: True
            choices: ['netbox']
        api_endpoint:
            description: Endpoint of the NetBox API
            required: True
            env:
                - name: NETBOX_API
        validate_certs:
            description:
                - Allows connection when SSL certificates are not valid. Set to C(false) when certificates are not trusted.
            default: True
            type: boolean
        config_context:
            description:
                - If True, it adds config-context in host vars.
                - Config-context enables the association of arbitrary data to devices and virtual machines grouped by
                  region, site, role, platform, and/or tenant. Please check official netbox docs for more info.
            default: False
            type: boolean
        vlans:
            description: Get vlans in site group vars
            type: boolean
            default: False
            version_added: "2.10"
        interfaces:
            description: Get interfaces of the device in host vars
            type: boolean
            default: False
            version_added: "2.10"
        token:
            required: True
            description: NetBox token.
            env:
                # in order of precedence
                - name: NETBOX_TOKEN
                - name: NETBOX_API_KEY
        group_by:
            description: Keys used to create groups.
            type: list
            choices:
                - sites
                - tenants
                - racks
                - tags
                - device_roles
                - device_types
                - manufacturers
                - platforms
                - regions
            default: []
        query_filters:
            description: List of parameters passed to the query string (Multiple values may be separated by commas)
            type: list
            default: []
        timeout:
            description: Timeout for Netbox requests in seconds
            type: int
            default: 60
        compose:
            description: List of custom ansible host vars to create from the device object fetched from NetBox
            default: {}
            type: dict
        substr_group:
            description: Length of group name prefix
            type: int
            default: 15
            version_added: "2.10"
        use_slugs:
            description: Use slug instead of name for group name suffix
            type: boolean
            default: False
            version_added: "2.10"
'''

EXAMPLES = '''
# netbox_inventory.yml file in YAML format
# Example command line: ansible-inventory -v --list -i netbox_inventory.yml

plugin: netbox
api_endpoint: http://localhost:8000
validate_certs: True
config_context: False
vlans: True
interfaces: True
group_by:
  - device_roles
query_filters:
  - role: network-edge-router

# Query filters are passed directly as an argument to the fetching queries.
# You can repeat tags in the query string.

query_filters:
  - role: server
  - tag: web
  - tag: production

# See the NetBox documentation at https://netbox.readthedocs.io/en/latest/api/overview/
# the query_filters work as a logical **OR**
#
# Prefix any custom fields with cf_ and pass the field value with the regular NetBox query string

query_filters:
  - cf_foo: bar

# NetBox inventory plugin also supports Constructable semantics
# You can fill your hosts vars using the compose option:

plugin: netbox
compose:
  foo: last_updated
  bar: display_name
  nested_variable: rack.display_name

substr_group: 4
use_slugs: True
'''

import json
import uuid
from sys import version as python_version
from threading import Thread
from itertools import chain

from ansible.plugins.inventory import BaseInventoryPlugin, Constructable, Cacheable
from ansible.module_utils.ansible_release import __version__ as ansible_version
from ansible.errors import AnsibleError
from ansible.module_utils._text import to_text
from ansible.module_utils.urls import open_url
from ansible.module_utils.six.moves.urllib.parse import urlencode
from ansible.module_utils.compat.ipaddress import ip_interface

ALLOWED_DEVICE_QUERY_PARAMETERS = (
    "asset_tag",
    "cluster_id",
    "device_type_id",
    "has_primary_ip",
    "is_console_server",
    "is_full_depth",
    "is_network_device",
    "is_pdu",
    "mac_address",
    "manufacturer",
    "manufacturer_id",
    "model",
    "name",
    "platform",
    "platform_id",
    "position",
    "rack_group_id",
    "rack_id",
    "region",
    "region_id",
    "role",
    "role_id",
    "serial",
    "site",
    "site_id",
    "status",
    "tag",
    "tenant",
    "tenant_id",
    "virtual_chassis_id",
)


class InventoryModule(BaseInventoryPlugin, Constructable, Cacheable):
    NAME = 'netbox'

    def _fetch_information(self, url):
        results = None
        cache_key = self.get_cache_key(url)

        # get the user's cache option to see if we should save the cache if it is changing
        user_cache_setting = self.get_option('cache')

        # read if the user has caching enabled and the cache isn't being refreshed
        attempt_to_read_cache = user_cache_setting and self.use_cache

        # attempt to read the cache if inventory isn't being refreshed and the user has caching enabled
        if attempt_to_read_cache:
            try:
                results = self._cache[cache_key]
                need_to_fetch = False
            except KeyError:
                # occurs if the cache_key is not in the cache or if the cache_key expired
                # we need to fetch the URL now
                need_to_fetch = True
        else:
            # not reading from cache so do fetch
            need_to_fetch = True

        if need_to_fetch:
            self.display.v("Fetching: " + url)
            response = open_url(url, headers=self.headers, timeout=self.timeout, validate_certs=self.validate_certs)
<<<<<<< HEAD
=======

>>>>>>> aa671be2
            try:
                raw_data = to_text(response.read(), errors='surrogate_or_strict')
            except UnicodeError:
                raise AnsibleError("Incorrect encoding of fetched payload from NetBox API.")

            try:
                results = json.loads(raw_data)
            except ValueError:
                raise AnsibleError("Incorrect JSON payload: %s" % raw_data)

            # put result in cache if enabled
            if user_cache_setting:
                self._cache[cache_key] = results

        return results

    def get_resource_list(self, api_url):
        """Retrieves resource list from netbox API.
         Returns:
            A list of all resource from netbox API.
        """
        if not api_url:
            raise AnsibleError("Please check API URL in script configuration file.")

        hosts_list = []
        # Pagination.
        while api_url:
            self.display.v("Fetching: " + api_url)
            # Get hosts list.
            api_output = self._fetch_information(api_url)
            hosts_list += api_output["results"]
            api_url = api_output["next"]

        # Get hosts list.
        return hosts_list

    @property
    def group_extractors(self):
        return {
            "sites": self.extract_site,
            "tenants": self.extract_tenant,
            "racks": self.extract_rack,
            "tags": self.extract_tags,
            "disk": self.extract_disk,
            "memory": self.extract_memory,
            "vcpus": self.extract_vcpus,
            "device_roles": self.extract_device_role,
            "platforms": self.extract_platform,
            "device_types": self.extract_device_type,
            "config_context": self.extract_config_context,
            "interfaces": self.extract_interfaces,
            "manufacturers": self.extract_manufacturer,
            "regions": self.extract_region
        }

    def extract_disk(self, host):
        return host.get("disk")

    def extract_vcpus(self, host):
        return host.get("vcpus")

    def extract_memory(self, host):
        return host.get("memory")

    def extract_platform(self, host):
        try:
            return [self.platforms_slug_lookup[host["platform"]["id"]]] if self.use_slugs else [self.platforms_lookup[host["platform"]["id"]]]
        except Exception:
            return

    def extract_device_type(self, host):
        try:
            return [self.device_types_lookup[host["device_type"]["id"]]]
        except Exception:
            return

    def extract_rack(self, host):
        try:
            return [self.racks_lookup[host["rack"]["id"]]]
        except Exception:
            return

    def extract_site(self, host):
        try:
            return [self.sites_slug_lookup[host["site"]["id"]]] if self.use_slugs else [self.sites_lookup[host["site"]["id"]]]
        except Exception:
            return

    def extract_tenant(self, host):
        try:
            return [self.tenants_lookup[host["tenant"]["id"]]]
        except Exception:
            return

    def extract_device_role(self, host):
        try:
            if 'device_role' in host:
                return [self.device_roles_slug_lookup[host["device_role"]["id"]]] if self.use_slugs else [self.device_roles_lookup[host["device_role"]["id"]]]
            elif 'role' in host:
                return [self.device_roles_slug_lookup[host["role"]["id"]]] if self.use_slugs else [self.device_roles_lookup[host["role"]["id"]]]
        except Exception:
            return

    def extract_config_context(self, host):
        try:
            return [host["config_context"]]
<<<<<<< HEAD
        except Exception:
            return

    def extract_interface_ip(self, interface_id):
        try:
            url = self.api_endpoint + "/api/ipam/ip-addresses/?limit=0&interface_id=" + str(interface_id)
            interface_ips_lookup = self._fetch_information(url)
            wanted_keys = ['address', 'family', 'tenant', 'vrf', 'status', 'role', 'tags']
            interface_ips_short = []
            for interface_ip_lookup in interface_ips_lookup['results']:
                interface_ips_short.append(dict((k, interface_ip_lookup[k]) for k in wanted_keys if k in interface_ip_lookup))
            return interface_ips_short
        except Exception:
            return

    def extract_interfaces(self, host):
        try:
            if self.interfaces:
                url = self.api_endpoint + "/api/dcim/interfaces/?limit=0&device_id=" + str(host["id"])
                interfaces_lookup = self._fetch_information(url)
                wanted_keys = ['description', 'enabled', 'lag', 'name', 'mode', 'tagged_vlans', 'untagged_vlan', 'tags', 'form_factor', 'ip']
                interfaces_short = dict()
                for interface_lookup in interfaces_lookup['results']:
                    if interface_lookup['count_ipaddresses'] > 0:
                        interface_lookup['ip'] = self.extract_interface_ip(interface_lookup['id'])
                    interfaces_short[interface_lookup['name']] = (dict((k, interface_lookup[k]) for k in wanted_keys if k in interface_lookup))
                return interfaces_short
=======
>>>>>>> aa671be2
        except Exception:
            return

    def extract_manufacturer(self, host):
        try:
            return ([self.manufacturers_slug_lookup[host["device_type"]["manufacturer"]["id"]]]
                    if self.use_slugs else [self.manufacturers_lookup[host["device_type"]["manufacturer"]["id"]]])
        except Exception:
            return

    def extract_region(self, host):
        try:
            return [self.sites_region_slug_lookup[host["site"]["id"]]] if self.use_slugs else [self.sites_region_lookup[host["site"]["id"]]]
        except Exception:
            return

    def extract_primary_ip(self, host):
        try:
            address = host["primary_ip"]["address"]
            return str(ip_interface(address).ip)
        except Exception:
            return

    def extract_primary_ip4(self, host):
        try:
            address = host["primary_ip4"]["address"]
            return str(ip_interface(address).ip)
        except Exception:
            return

    def extract_primary_ip6(self, host):
        try:
            address = host["primary_ip6"]["address"]
            return str(ip_interface(address).ip)
        except Exception:
            return

    def extract_tags(self, host):
        return host["tags"]

    def refresh_platforms_lookup(self):
        url = self.api_endpoint + "/api/dcim/platforms/?limit=0"
        platforms = self.get_resource_list(api_url=url)
        self.platforms_lookup = dict((platform["id"], platform["name"]) for platform in platforms)
        self.platforms_slug_lookup = dict((platform["id"], platform["slug"]) for platform in platforms)

    def refresh_sites_lookup(self):
        url = self.api_endpoint + "/api/dcim/sites/?limit=0"
        sites = self.get_resource_list(api_url=url)
        self.sites_lookup = dict((site["id"], site["name"]) for site in sites)
        self.sites_slug_lookup = dict((site["id"], site["slug"]) for site in sites)
        self.sites_region_lookup = dict((site["id"], site["region"]["name"]) for site in sites)
        self.sites_region_slug_lookup = dict((site["id"], site["region"]["slug"]) for site in sites)

    def refresh_regions_lookup(self):
        url = self.api_endpoint + "/api/dcim/regions/?limit=0"
        regions = self.get_resource_list(api_url=url)
        self.regions_lookup = dict((region["id"], region["name"]) for region in regions)
        self.regions_slug_lookup = dict((region["id"], region["slug"]) for region in regions)

    def refresh_tenants_lookup(self):
        url = self.api_endpoint + "/api/tenancy/tenants/?limit=0"
        tenants = self.get_resource_list(api_url=url)
        self.tenants_lookup = dict((tenant["id"], tenant["name"]) for tenant in tenants)
        self.tenants_slug_lookup = dict((tenant["id"], tenant["slug"]) for tenant in tenants)

    def refresh_racks_lookup(self):
        url = self.api_endpoint + "/api/dcim/racks/?limit=0"
        racks = self.get_resource_list(api_url=url)
        self.racks_lookup = dict((rack["id"], rack["name"]) for rack in racks)

    def refresh_device_roles_lookup(self):
        url = self.api_endpoint + "/api/dcim/device-roles/?limit=0"
        device_roles = self.get_resource_list(api_url=url)
        self.device_roles_lookup = dict((device_role["id"], device_role["name"]) for device_role in device_roles)
        self.device_roles_slug_lookup = dict((device_role["id"], device_role["slug"]) for device_role in device_roles)

    def refresh_device_types_lookup(self):
        url = self.api_endpoint + "/api/dcim/device-types/?limit=0"
        device_types = self.get_resource_list(api_url=url)
        self.device_types_lookup = dict((device_type["id"], device_type["model"]) for device_type in device_types)

    def refresh_manufacturers_lookup(self):
        url = self.api_endpoint + "/api/dcim/manufacturers/?limit=0"
        manufacturers = self.get_resource_list(api_url=url)
        self.manufacturers_lookup = dict((manufacturer["id"], manufacturer["name"]) for manufacturer in manufacturers)
        self.manufacturers_slug_lookup = dict((manufacturer["id"], manufacturer["slug"]) for manufacturer in manufacturers)

    @property
    def lookup_processes(self):
        return [
            self.refresh_sites_lookup,
            self.refresh_regions_lookup,
            self.refresh_tenants_lookup,
            self.refresh_racks_lookup,
            self.refresh_device_roles_lookup,
            self.refresh_platforms_lookup,
            self.refresh_device_types_lookup,
            self.refresh_manufacturers_lookup,
        ]

    def refresh_lookups(self):
        thread_list = []
        for p in self.lookup_processes:
            t = Thread(target=p)
            thread_list.append(t)
            t.start()

        for thread in thread_list:
            thread.join()

    def validate_query_parameters(self, x):
        if not (isinstance(x, dict) and len(x) == 1):
            self.display.warning("Warning query parameters %s not a dict with a single key." % x)
            return

        k = tuple(x.keys())[0]
        v = tuple(x.values())[0]

        if not (k in ALLOWED_DEVICE_QUERY_PARAMETERS or k.startswith("cf_")):
            msg = "Warning: %s not in %s or starting with cf (Custom field)" % (k, ALLOWED_DEVICE_QUERY_PARAMETERS)
            self.display.warning(msg=msg)
            return
        return k, v

    def refresh_url(self):
        query_parameters = [("limit", 0)]
        if self.query_filters:
            query_parameters.extend(filter(lambda x: x,
                                           map(self.validate_query_parameters, self.query_filters)))
        if self.config_context:
            self.device_url = self.api_endpoint + "/api/dcim/devices/?" + urlencode(query_parameters)
            self.virtual_machines_url = self.api_endpoint + "/api/virtualization/virtual-machines/?" + urlencode(query_parameters)
        else:
            self.device_url = self.api_endpoint + "/api/dcim/devices/?" + urlencode(query_parameters) + "&exclude=config_context"
            self.virtual_machines_url = self.api_endpoint + "/api/virtualization/virtual-machines/?" + urlencode(query_parameters) + "&exclude=config_context"

    def fetch_hosts(self):
        return chain(
            self.get_resource_list(self.device_url),
            self.get_resource_list(self.virtual_machines_url),
        )

    def extract_name(self, host):
        # An host in an Ansible inventory requires an hostname.
        # name is an unique but not required attribute for a device in NetBox
        # We default to an UUID for hostname in case the name is not set in NetBox
        return host["name"] or str(uuid.uuid4())

    def add_host_to_groups(self, host, hostname):
        for group in self.group_by:
            sub_groups = self.group_extractors[group](host)

            if not sub_groups:
                continue

            for sub_group in sub_groups:
                group_name = "_".join([group[:self.substr], sub_group])
                self.inventory.add_group(group=group_name)
                if group != "regions":
                    self.inventory.add_host(group=group_name, host=hostname)

    def _fill_host_variables(self, host, hostname):
        for attribute, extractor in self.group_extractors.items():
            if not extractor(host):
                continue
            self.inventory.set_variable(hostname, attribute, extractor(host))

        if self.extract_primary_ip(host):
            self.inventory.set_variable(hostname, "ansible_host", self.extract_primary_ip(host=host))

        if self.extract_primary_ip4(host):
            self.inventory.set_variable(hostname, "primary_ip4", self.extract_primary_ip4(host=host))

        if self.extract_primary_ip6(host):
            self.inventory.set_variable(hostname, "primary_ip6", self.extract_primary_ip6(host=host))

    def _fill_sites_vlans_group_variables(self, site_id):
        try:
            url = self.api_endpoint + "/api/ipam/vlans/?limit=0&site_id=" + str(site_id)
            vlans_lookup = self._fetch_information(url)
            wanted_keys = ['description', 'group', 'name', 'role', 'status', 'vid', 'tenant', 'tags']
            vlans_short = []
            for vlan_lookup in vlans_lookup['results']:
                vlans_short.append(dict((k, vlan_lookup[k]) for k in wanted_keys if k in vlan_lookup))
            group_name = "_".join(["sites"[:self.substr], str(self.sites_slug_lookup[site_id])])
            self.inventory.add_group(group=group_name)
            self.inventory.set_variable(group_name, "vlans", vlans_short)
        except Exception as e:
            print(e)
            return

    def main(self):
        self.refresh_lookups()
        self.refresh_url()
        hosts_list = self.fetch_hosts()

        for host in hosts_list:
            hostname = self.extract_name(host=host)
            if 'virtual_chassis' in host and ((host['virtual_chassis'] is not None and host['virtual_chassis']['master']['id'] == host['id']) or host['virtual_chassis'] is None):
                self.inventory.add_host(host=hostname)
                self._fill_host_variables(host=host, hostname=hostname)

                strict = self.get_option("strict")

                # Composed variables
                self._set_composite_vars(self.get_option('compose'), host, hostname, strict=strict)

                # Complex groups based on jinja2 conditionals, hosts that meet the conditional are added to group
                self._add_host_to_composed_groups(self.get_option('groups'), host, hostname, strict=strict)

                # Create groups based on variable values and add the corresponding hosts to it
                self._add_host_to_keyed_groups(self.get_option('keyed_groups'), host, hostname, strict=strict)
                self.add_host_to_groups(host=host, hostname=hostname)

        self.sgroup_by = set(self.group_by)
        if "regions" in self.sgroup_by:
            for region_id in self.regions_slug_lookup:
                region_name = "_".join(["regions"[:self.substr], str(self.regions_slug_lookup[region_id])])
                self.inventory.add_group(group=region_name)
            for site_id in self.sites_slug_lookup:
                region_name = "_".join(["regions"[:self.substr], str(self.sites_region_slug_lookup[site_id])])
                site_name = "_".join(["sites"[:self.substr], str(self.sites_slug_lookup[site_id])])
                self.inventory.add_group(group=site_name)
                self.inventory.add_child(region_name, site_name)

        if self.vlans:
            for site in self.sites_slug_lookup:
                self._fill_sites_vlans_group_variables(site_id=site)

    def parse(self, inventory, loader, path, cache=True):
        super(InventoryModule, self).parse(inventory, loader, path)
        self._read_config_data(path=path)
        self.use_cache = cache

        # Netbox access
        token = self.get_option("token")
        # Handle extra "/" from api_endpoint configuration and trim if necessary, see PR#49943
        self.api_endpoint = self.get_option("api_endpoint").strip('/')
        self.timeout = self.get_option("timeout")
        self.validate_certs = self.get_option("validate_certs")
        self.config_context = self.get_option("config_context")
        self.vlans = self.get_option("vlans")
        self.interfaces = self.get_option("interfaces")
        self.headers = {
            'Authorization': "Token %s" % token,
            'User-Agent': "ansible %s Python %s" % (ansible_version, python_version.split(' ')[0]),
            'Content-type': 'application/json'
        }

        # Filter and group_by options
        self.group_by = self.get_option("group_by")
        self.query_filters = self.get_option("query_filters")
        self.substr = self.get_option("substr_group")
        self.use_slugs = self.get_option("use_slugs")
        self.main()<|MERGE_RESOLUTION|>--- conflicted
+++ resolved
@@ -13,10 +13,7 @@
         - Anthony Ruhier (@Anthony25)
         - Nikhil Singh Baliyan (@nikkytub)
         - Sander Steffann (@steffann)
-<<<<<<< HEAD
         - Yannis Ansermoz (@Yannis100)
-=======
->>>>>>> aa671be2
     short_description: NetBox inventory source
     description:
         - Get inventory hosts from NetBox
@@ -221,10 +218,7 @@
         if need_to_fetch:
             self.display.v("Fetching: " + url)
             response = open_url(url, headers=self.headers, timeout=self.timeout, validate_certs=self.validate_certs)
-<<<<<<< HEAD
-=======
-
->>>>>>> aa671be2
+
             try:
                 raw_data = to_text(response.read(), errors='surrogate_or_strict')
             except UnicodeError:
@@ -331,7 +325,6 @@
     def extract_config_context(self, host):
         try:
             return [host["config_context"]]
-<<<<<<< HEAD
         except Exception:
             return
 
@@ -359,8 +352,6 @@
                         interface_lookup['ip'] = self.extract_interface_ip(interface_lookup['id'])
                     interfaces_short[interface_lookup['name']] = (dict((k, interface_lookup[k]) for k in wanted_keys if k in interface_lookup))
                 return interfaces_short
-=======
->>>>>>> aa671be2
         except Exception:
             return
 
