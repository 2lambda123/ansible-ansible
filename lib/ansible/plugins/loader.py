# (c) 2012, Daniel Hokka Zakrisson <daniel@hozac.com>
# (c) 2012-2014, Michael DeHaan <michael.dehaan@gmail.com> and others
# (c) 2017, Toshio Kuratomi <tkuratomi@ansible.com>
# (c) 2017 Ansible Project
# GNU General Public License v3.0+ (see COPYING or https://www.gnu.org/licenses/gpl-3.0.txt)

from __future__ import (absolute_import, division, print_function)
__metaclass__ = type

import glob
import imp
import os
import os.path
import sys
import warnings

from collections import defaultdict
from threading import Lock

from ansible import constants as C
from ansible.errors import AnsibleError
from ansible.module_utils._text import to_bytes, to_text, to_native
from ansible.module_utils.six import string_types
from ansible.parsing.utils.yaml import from_yaml
from ansible.parsing.yaml.loader import AnsibleLoader
from ansible.plugins import get_plugin_class, MODULE_CACHE, PATH_CACHE, PLUGIN_PATH_CACHE
from ansible.utils.display import Display
from ansible.utils.plugin_docs import add_fragments


display = Display()


def get_all_plugin_loaders():
    return [(name, obj) for (name, obj) in globals().items() if isinstance(obj, PluginLoader)]


def add_all_plugin_dirs(path):
    ''' add any existing plugin dirs in the path provided '''
    b_path = to_bytes(path, errors='surrogate_or_strict')
    if os.path.isdir(b_path):
        for name, obj in get_all_plugin_loaders():
            if obj.subdir:
                plugin_path = os.path.join(b_path, to_bytes(obj.subdir))
                if os.path.isdir(plugin_path):
                    obj.add_directory(to_text(plugin_path))
    else:
        display.warning("Ignoring invalid path provided to plugin path: %s is not a directory" % to_native(path))


def get_shell_plugin(shell_type=None, executable=None):

    if not shell_type:
        # default to sh
        shell_type = 'sh'

        # mostly for backwards compat
        if executable:
            if isinstance(executable, string_types):
                shell_filename = os.path.basename(executable)
                try:
                    shell = shell_loader.get(shell_filename)
                except Exception:
                    shell = None

                if shell is None:
                    for shell in shell_loader.all():
                        if shell_filename in shell.COMPATIBLE_SHELLS:
                            shell_type = shell.SHELL_FAMILY
                            break
        else:
            raise AnsibleError("Either a shell type or a shell executable must be provided ")

    shell = shell_loader.get(shell_type)
    if not shell:
        raise AnsibleError("Could not find the shell plugin required (%s)." % shell_type)

    if executable:
        setattr(shell, 'executable', executable)

    return shell


class PluginLoader:
    '''
    PluginLoader loads plugins from the configured plugin directories.

    It searches for plugins by iterating through the combined list of play basedirs, configured
    paths, and the python path.  The first match is used.
    '''

    def __init__(self, class_name, package, config, subdir, aliases=None, required_base_class=None):
        aliases = {} if aliases is None else aliases

        self.class_name = class_name
        self.base_class = required_base_class
        self.package = package
        self.subdir = subdir

        # FIXME: remove alias dict in favor of alias by symlink?
        self.aliases = aliases

        if config and not isinstance(config, list):
            config = [config]
        elif not config:
            config = []

        self.config = config

        if class_name not in MODULE_CACHE:
            MODULE_CACHE[class_name] = {}
        if class_name not in PATH_CACHE:
            PATH_CACHE[class_name] = None
        if class_name not in PLUGIN_PATH_CACHE:
            PLUGIN_PATH_CACHE[class_name] = defaultdict(dict)

        # hold dirs added at runtime outside of config
        self._extra_dirs = []

        # caches
        self._module_cache = MODULE_CACHE[class_name]
        self._paths = PATH_CACHE[class_name]
        self._plugin_path_cache = PLUGIN_PATH_CACHE[class_name]

        self._searched_paths = set()
        self._lock = Lock()

    def _clear_caches(self):

        if C.OLD_PLUGIN_CACHE_CLEARING:
            self._paths = None
        else:
            # reset global caches
            MODULE_CACHE[self.class_name] = {}
            PATH_CACHE[self.class_name] = None
            PLUGIN_PATH_CACHE[self.class_name] = defaultdict(dict)

            # reset internal caches
            self._module_cache = MODULE_CACHE[self.class_name]
            self._paths = PATH_CACHE[self.class_name]
            self._plugin_path_cache = PLUGIN_PATH_CACHE[self.class_name]
            self._searched_paths = set()

    def __setstate__(self, data):
        '''
        Deserializer.
        '''

        class_name = data.get('class_name')
        package = data.get('package')
        config = data.get('config')
        subdir = data.get('subdir')
        aliases = data.get('aliases')
        base_class = data.get('base_class')

        PATH_CACHE[class_name] = data.get('PATH_CACHE')
        PLUGIN_PATH_CACHE[class_name] = data.get('PLUGIN_PATH_CACHE')

        self.__init__(class_name, package, config, subdir, aliases, base_class)
        self._extra_dirs = data.get('_extra_dirs', [])
        self._searched_paths = data.get('_searched_paths', set())

    def __getstate__(self):
        '''
        Serializer.
        '''

        return dict(
            class_name=self.class_name,
            base_class=self.base_class,
            package=self.package,
            config=self.config,
            subdir=self.subdir,
            aliases=self.aliases,
            _extra_dirs=self._extra_dirs,
            _searched_paths=self._searched_paths,
            PATH_CACHE=PATH_CACHE[self.class_name],
            PLUGIN_PATH_CACHE=PLUGIN_PATH_CACHE[self.class_name],
        )

    def format_paths(self, paths):
        ''' Returns a string suitable for printing of the search path '''

        # Uses a list to get the order right
        ret = []
        for i in paths:
            if i not in ret:
                ret.append(i)
        return os.pathsep.join(ret)

    def print_paths(self):
        return self.format_paths(self._get_paths(subdirs=False))

    def _all_directories(self, dir):
        results = []
        results.append(dir)
        for root, subdirs, files in os.walk(dir, followlinks=True):
            if '__init__.py' in files:
                for x in subdirs:
                    results.append(os.path.join(root, x))
        return results

    def _get_package_paths(self, subdirs=True):
        ''' Gets the path of a Python package '''

        if not self.package:
            return []
        if not hasattr(self, 'package_path'):
            m = __import__(self.package)
            parts = self.package.split('.')[1:]
            for parent_mod in parts:
                m = getattr(m, parent_mod)
            self.package_path = os.path.dirname(m.__file__)
        if subdirs:
            return self._all_directories(self.package_path)
        return [self.package_path]

    def _get_paths(self, subdirs=True):
        ''' Return a list of paths to search for plugins in '''

        # FIXME: This is potentially buggy if subdirs is sometimes True and sometimes False.
        # In current usage, everything calls this with subdirs=True except for module_utils_loader and ansible-doc
        # which always calls it with subdirs=False. So there currently isn't a problem with this caching.
        if self._paths is not None:
            return self._paths

        ret = self._extra_dirs[:]

        # look in any configured plugin paths, allow one level deep for subcategories
        if self.config is not None:
            for path in self.config:
                path = os.path.realpath(os.path.expanduser(path))
                if subdirs:
                    contents = glob.glob("%s/*" % path) + glob.glob("%s/*/*" % path)
                    for c in contents:
                        if os.path.isdir(c) and c not in ret:
                            ret.append(c)
                if path not in ret:
                    ret.append(path)

        # look for any plugins installed in the package subtree
        # Note package path always gets added last so that every other type of
        # path is searched before it.
        ret.extend(self._get_package_paths(subdirs=subdirs))

        # HACK: because powershell modules are in the same directory
        # hierarchy as other modules we have to process them last.  This is
        # because powershell only works on windows but the other modules work
        # anywhere (possibly including windows if the correct language
        # interpreter is installed).  the non-powershell modules can have any
        # file extension and thus powershell modules are picked up in that.
        # The non-hack way to fix this is to have powershell modules be
        # a different PluginLoader/ModuleLoader.  But that requires changing
        # other things too (known thing to change would be PATHS_CACHE,
        # PLUGIN_PATHS_CACHE, and MODULE_CACHE.  Since those three dicts key
        # on the class_name and neither regular modules nor powershell modules
        # would have class_names, they would not work as written.
        reordered_paths = []
        win_dirs = []

        for path in ret:
            if path.endswith('windows'):
                win_dirs.append(path)
            else:
                reordered_paths.append(path)
        reordered_paths.extend(win_dirs)

        # cache and return the result
        self._paths = reordered_paths
        return reordered_paths

    def _load_config_defs(self, name, module, path):
        ''' Reads plugin docs to find configuration setting definitions, to push to config manager for later use '''

        # plugins w/o class name don't support config
        if self.class_name:
            type_name = get_plugin_class(self.class_name)

            # if type name != 'module_doc_fragment':
            if type_name in C.CONFIGURABLE_PLUGINS:
                dstring = AnsibleLoader(getattr(module, 'DOCUMENTATION', ''), file_name=path).get_single_data()
                if dstring:
                    add_fragments(dstring, path, fragment_loader=fragment_loader)

                if dstring and 'options' in dstring and isinstance(dstring['options'], dict):
                    C.config.initialize_plugin_configuration_definitions(type_name, name, dstring['options'])
                    display.debug('Loaded config def from plugin (%s/%s)' % (type_name, name))

    def add_directory(self, directory, with_subdir=False):
        ''' Adds an additional directory to the search path '''

        directory = os.path.realpath(directory)

        if directory is not None:
            if with_subdir:
                directory = os.path.join(directory, self.subdir)
            if directory not in self._extra_dirs:
                # append the directory and invalidate the path cache
                self._extra_dirs.append(directory)
                self._clear_caches()
                display.debug('Added %s to loader search path' % (directory))

    def _find_plugin(self, name, mod_type='', ignore_deprecated=False, check_aliases=False):
        ''' Find a plugin named name '''

        global _PLUGIN_FILTERS
        if name in _PLUGIN_FILTERS[self.package]:
            return None

        if mod_type:
            suffix = mod_type
        elif self.class_name:
            # Ansible plugins that run in the controller process (most plugins)
            suffix = '.py'
        else:
            # Only Ansible Modules.  Ansible modules can be any executable so
            # they can have any suffix
            suffix = ''

        if check_aliases:
            name = self.aliases.get(name, name)

        # The particular cache to look for modules within.  This matches the
        # requested mod_type
        pull_cache = self._plugin_path_cache[suffix]
        try:
            return pull_cache[name]
        except KeyError:
            # Cache miss.  Now let's find the plugin
            pass

        # TODO: Instead of using the self._paths cache (PATH_CACHE) and
        #       self._searched_paths we could use an iterator.  Before enabling that
        #       we need to make sure we don't want to add additional directories
        #       (add_directory()) once we start using the iterator.  Currently, it
        #       looks like _get_paths() never forces a cache refresh so if we expect
        #       additional directories to be added later, it is buggy.
        for path in (p for p in self._get_paths() if p not in self._searched_paths and os.path.isdir(p)):
            try:
                full_paths = (os.path.join(path, f) for f in os.listdir(path))
            except OSError as e:
                display.warning("Error accessing plugin paths: %s" % to_text(e))

            for full_path in (f for f in full_paths if os.path.isfile(f) and not f.endswith('__init__.py')):
                full_name = os.path.basename(full_path)

                # HACK: We have no way of executing python byte compiled files as ansible modules so specifically exclude them
                # FIXME: I believe this is only correct for modules and module_utils.
                # For all other plugins we want .pyc and .pyo should be valid
                if any(full_path.endswith(x) for x in C.BLACKLIST_EXTS):
                    continue

                splitname = os.path.splitext(full_name)
                base_name = splitname[0]
                try:
                    extension = splitname[1]
                except IndexError:
                    extension = ''

                # Module found, now enter it into the caches that match this file
                if base_name not in self._plugin_path_cache['']:
                    self._plugin_path_cache[''][base_name] = full_path

                if full_name not in self._plugin_path_cache['']:
                    self._plugin_path_cache[''][full_name] = full_path

                if base_name not in self._plugin_path_cache[extension]:
                    self._plugin_path_cache[extension][base_name] = full_path

                if full_name not in self._plugin_path_cache[extension]:
                    self._plugin_path_cache[extension][full_name] = full_path

            self._searched_paths.add(path)
            try:
                return pull_cache[name]
            except KeyError:
                # Didn't find the plugin in this directory. Load modules from the next one
                pass

        # if nothing is found, try finding alias/deprecated
        if not name.startswith('_'):
            alias_name = '_' + name
            # We've already cached all the paths at this point
            if alias_name in pull_cache:
                if not ignore_deprecated and not os.path.islink(pull_cache[alias_name]):
                    # FIXME: this is not always the case, some are just aliases
                    display.deprecated('%s is kept for backwards compatibility but usage is discouraged. '  # pylint: disable=ansible-deprecated-no-version
                                       'The module documentation details page may explain more about this rationale.' % name.lstrip('_'))
                return pull_cache[alias_name]

        return None

    def find_plugin(self, name, mod_type='', ignore_deprecated=False, check_aliases=False):
        ''' Find a plugin named name '''

        # Import here to avoid circular import
        from ansible.vars.reserved import is_reserved_name

        plugin = self._find_plugin(name, mod_type=mod_type, ignore_deprecated=ignore_deprecated, check_aliases=check_aliases)
        if plugin and self.package == 'ansible.modules' and name not in ('gather_facts',) and is_reserved_name(name):
            raise AnsibleError(
                'Module "%s" shadows the name of a reserved keyword. Please rename or remove this module. Found at %s' % (name, plugin)
            )

        return plugin

    def has_plugin(self, name):
        ''' Checks if a plugin named name exists '''

        return self.find_plugin(name) is not None

    __contains__ = has_plugin

    def _load_module_source(self, name, path):

        # avoid collisions across plugins
        full_name = '.'.join([self.package, name])

        if full_name in sys.modules:
            # Avoids double loading, See https://github.com/ansible/ansible/issues/13110
            return sys.modules[full_name]

        with warnings.catch_warnings():
            warnings.simplefilter("ignore", RuntimeWarning)
            with open(to_bytes(path), 'rb') as module_file:
                # to_native is used here because imp.load_source's path is for tracebacks and python's traceback formatting uses native strings
                module = imp.load_source(to_native(full_name), to_native(path), module_file)
        return module

    def _update_object(self, obj, name, path):

        # set extra info on the module, in case we want it later
        setattr(obj, '_original_path', path)
        setattr(obj, '_load_name', name)

    def get(self, name, *args, **kwargs):
        ''' instantiates a plugin of the given name using arguments '''

        found_in_cache = True
        class_only = kwargs.pop('class_only', False)
        if name in self.aliases:
            name = self.aliases[name]
        path = self.find_plugin(name)
        if path is None:
            return None

        self._lock.acquire()
        if path not in self._module_cache:
            self._module_cache[path] = self._load_module_source(name, path)
            self._load_config_defs(name, self._module_cache[path], path)
            found_in_cache = False

        obj = getattr(self._module_cache[path], self.class_name)
        self._lock.release()

        if self.base_class:
            # The import path is hardcoded and should be the right place,
            # so we are not expecting an ImportError.
            module = __import__(self.package, fromlist=[self.base_class])
            # Check whether this obj has the required base class.
            try:
                plugin_class = getattr(module, self.base_class)
            except AttributeError:
                return None
            if not issubclass(obj, plugin_class):
                return None

        self._display_plugin_load(self.class_name, name, self._searched_paths, path, found_in_cache=found_in_cache, class_only=class_only)

        if not class_only:
            try:
                obj = obj(*args, **kwargs)
            except TypeError as e:
                if "abstract" in e.args[0]:
                    # Abstract Base Class.  The found plugin file does not
                    # fully implement the defined interface.
                    return None
                raise

        self._update_object(obj, name, path)
        return obj

    def _display_plugin_load(self, class_name, name, searched_paths, path, found_in_cache=None, class_only=None):
        ''' formats data to display debug info for plugin loading, also avoids processing unless really needed '''
        if C.DEFAULT_DEBUG:
            msg = 'Loading %s \'%s\' from %s' % (class_name, os.path.basename(name), path)

            if len(searched_paths) > 1:
                msg = '%s (searched paths: %s)' % (msg, self.format_paths(searched_paths))

            if found_in_cache or class_only:
                msg = '%s (found_in_cache=%s, class_only=%s)' % (msg, found_in_cache, class_only)

            display.debug(msg)

    def all(self, *args, **kwargs):
        '''
        Iterate through all plugins of this type

        A plugin loader is initialized with a specific type.  This function is an iterator returning
        all of the plugins of that type to the caller.

        :kwarg path_only: If this is set to True, then we return the paths to where the plugins reside
            instead of an instance of the plugin.  This conflicts with class_only and both should
            not be set.
        :kwarg class_only: If this is set to True then we return the python class which implements
            a plugin rather than an instance of the plugin.  This conflicts with path_only and both
            should not be set.
        :kwarg _dedupe: By default, we only return one plugin per plugin name.  Deduplication happens
            in the same way as the :meth:`get` and :meth:`find_plugin` methods resolve which plugin
            should take precedence.  If this is set to False, then we return all of the plugins
            found, including those with duplicate names.  In the case of duplicates, the order in
            which they are returned is the one that would take precedence first, followed by the
            others  in decreasing precedence order.  This should only be used by subclasses which
            want to manage their own deduplication of the plugins.
        :*args: Any extra arguments are passed to each plugin when it is instantiated.
        :**kwargs: Any extra keyword arguments are passed to each plugin when it is instantiated.
        '''
        # TODO: Change the signature of this method to:
        # def all(return_type='instance', args=None, kwargs=None):
        #     if args is None: args = []
        #     if kwargs is None: kwargs = {}
        #     return_type can be instance, class, or path.
        #     These changes will mean that plugin parameters won't conflict with our params and
        #     will also make it impossible to request both a path and a class at the same time.
        #
        #     Move _dedupe to be a class attribute, CUSTOM_DEDUPE, with subclasses for filters and
        #     tests setting it to True

        global _PLUGIN_FILTERS

        dedupe = kwargs.pop('_dedupe', True)
        path_only = kwargs.pop('path_only', False)
        class_only = kwargs.pop('class_only', False)
        # Having both path_only and class_only is a coding bug
        if path_only and class_only:
            raise AnsibleError('Do not set both path_only and class_only when calling PluginLoader.all()')

        all_matches = []
        found_in_cache = True

        for i in self._get_paths():
            all_matches.extend(glob.glob(os.path.join(i, "*.py")))

        loaded_modules = set()
        for path in sorted(all_matches, key=os.path.basename):
            name = os.path.splitext(path)[0]
            basename = os.path.basename(name)

            if basename == '__init__' or basename in _PLUGIN_FILTERS[self.package]:
                continue

            if dedupe and basename in loaded_modules:
                continue
            loaded_modules.add(basename)

            if path_only:
                yield path
                continue

<<<<<<< HEAD
=======
            if path not in self._module_cache:
                try:
                    module = self._load_module_source(name, path)
                    self._load_config_defs(basename, module, path)
                except Exception as e:
                    display.warning("Skipping plugin (%s) as it seems to be invalid: %s" % (path, to_text(e)))
                    continue
                self._module_cache[path] = module
                found_in_cache = False

>>>>>>> 73e4365b
            try:
                self._lock.acquire()
                if path not in self._module_cache:
                    self._module_cache[path] = self._load_module_source(name, path)
                    found_in_cache = False

                obj = getattr(self._module_cache[path], self.class_name)
            except AttributeError as e:
                display.warning("Skipping plugin (%s) as it seems to be invalid: %s" % (path, to_text(e)))
                continue
            finally:
                self._lock.release()

            if self.base_class:
                # The import path is hardcoded and should be the right place,
                # so we are not expecting an ImportError.
                module = __import__(self.package, fromlist=[self.base_class])
                # Check whether this obj has the required base class.
                try:
                    plugin_class = getattr(module, self.base_class)
                except AttributeError:
                    continue
                if not issubclass(obj, plugin_class):
                    continue

            self._display_plugin_load(self.class_name, basename, self._searched_paths, path, found_in_cache=found_in_cache, class_only=class_only)

            if not class_only:
                try:
                    obj = obj(*args, **kwargs)
                except TypeError as e:
                    display.warning("Skipping plugin (%s) as it seems to be incomplete: %s" % (path, to_text(e)))

            self._update_object(obj, basename, path)
            yield obj


class Jinja2Loader(PluginLoader):
    """
    PluginLoader optimized for Jinja2 plugins

    The filter and test plugins are Jinja2 plugins encapsulated inside of our plugin format.
    The way the calling code is setup, we need to do a few things differently in the all() method
    """
    def find_plugin(self, name):
        # Nothing using Jinja2Loader use this method.  We can't use the base class version because
        # we deduplicate differently than the base class
        raise AnsibleError('No code should call find_plugin for Jinja2Loaders (Not implemented)')

    def get(self, name, *args, **kwargs):
        # Nothing using Jinja2Loader use this method.  We can't use the base class version because
        # we deduplicate differently than the base class
        raise AnsibleError('No code should call find_plugin for Jinja2Loaders (Not implemented)')

    def all(self, *args, **kwargs):
        """
        Differences with :meth:`PluginLoader.all`:

        * We do not deduplicate ansible plugin names.  This is because we don't care about our
          plugin names, here.  We care about the names of the actual jinja2 plugins which are inside
          of our plugins.
        * We reverse the order of the list of plugins compared to other PluginLoaders.  This is
          because of how calling code chooses to sync the plugins from the list.  It adds all the
          Jinja2 plugins from one of our Ansible plugins into a dict.  Then it adds the Jinja2
          plugins from the next Ansible plugin, overwriting any Jinja2 plugins that had the same
          name.  This is an encapsulation violation (the PluginLoader should not know about what
          calling code does with the data) but we're pushing the common code here.  We'll fix
          this in the future by moving more of the common code into this PluginLoader.
        * We return a list.  We could iterate the list instead but that's extra work for no gain because
          the API receiving this doesn't care.  It just needs an iterable
        """
        # We don't deduplicate ansible plugin names.  Instead, calling code deduplicates jinja2
        # plugin names.
        kwargs['_dedupe'] = False

        # We have to instantiate a list of all plugins so that we can reverse it.  We reverse it so
        # that calling code will deduplicate this correctly.
        plugins = [p for p in super(Jinja2Loader, self).all(*args, **kwargs)]
        plugins.reverse()

        return plugins


def _load_plugin_filter():
    filters = defaultdict(frozenset)
    user_set = False
    if C.PLUGIN_FILTERS_CFG is None:
        filter_cfg = '/etc/ansible/plugin_filters.yml'
    else:
        filter_cfg = C.PLUGIN_FILTERS_CFG
        user_set = True

    if os.path.exists(filter_cfg):
        with open(filter_cfg, 'rb') as f:
            try:
                filter_data = from_yaml(f.read())
            except Exception as e:
                display.warning(u'The plugin filter file, {0} was not parsable.'
                                u' Skipping: {1}'.format(filter_cfg, to_text(e)))
                return filters

        try:
            version = filter_data['filter_version']
        except KeyError:
            display.warning(u'The plugin filter file, {0} was invalid.'
                            u' Skipping.'.format(filter_cfg))
            return filters

        # Try to convert for people specifying version as a float instead of string
        version = to_text(version)
        version = version.strip()

        if version == u'1.0':
            # Modules and action plugins share the same blacklist since the difference between the
            # two isn't visible to the users
            try:
                filters['ansible.modules'] = frozenset(filter_data['module_blacklist'])
            except TypeError:
                display.warning(u'Unable to parse the plugin filter file {0} as'
                                u' module_blacklist is not a list.'
                                u' Skipping.'.format(filter_cfg))
                return filters
            filters['ansible.plugins.action'] = filters['ansible.modules']
        else:
            display.warning(u'The plugin filter file, {0} was a version not recognized by this'
                            u' version of Ansible. Skipping.'.format(filter_cfg))
    else:
        if user_set:
            display.warning(u'The plugin filter file, {0} does not exist.'
                            u' Skipping.'.format(filter_cfg))

    # Specialcase the stat module as Ansible can run very few things if stat is blacklisted.
    if 'stat' in filters['ansible.modules']:
        raise AnsibleError('The stat module was specified in the module blacklist file, {0}, but'
                           ' Ansible will not function without the stat module.  Please remove stat'
                           ' from the blacklist.'.format(to_native(filter_cfg)))
    return filters


# TODO: All of the following is initialization code   It should be moved inside of an initialization
# function which is called at some point early in the ansible and ansible-playbook CLI startup.

_PLUGIN_FILTERS = _load_plugin_filter()

# doc fragments first
fragment_loader = PluginLoader(
    'ModuleDocFragment',
    'ansible.plugins.doc_fragments',
    C.DOC_FRAGMENT_PLUGIN_PATH,
    'doc_fragments',
)

action_loader = PluginLoader(
    'ActionModule',
    'ansible.plugins.action',
    C.DEFAULT_ACTION_PLUGIN_PATH,
    'action_plugins',
    required_base_class='ActionBase',
)

cache_loader = PluginLoader(
    'CacheModule',
    'ansible.plugins.cache',
    C.DEFAULT_CACHE_PLUGIN_PATH,
    'cache_plugins',
)

callback_loader = PluginLoader(
    'CallbackModule',
    'ansible.plugins.callback',
    C.DEFAULT_CALLBACK_PLUGIN_PATH,
    'callback_plugins',
)

connection_loader = PluginLoader(
    'Connection',
    'ansible.plugins.connection',
    C.DEFAULT_CONNECTION_PLUGIN_PATH,
    'connection_plugins',
    aliases={'paramiko': 'paramiko_ssh'},
    required_base_class='ConnectionBase',
)

shell_loader = PluginLoader(
    'ShellModule',
    'ansible.plugins.shell',
    'shell_plugins',
    'shell_plugins',
)

module_loader = PluginLoader(
    '',
    'ansible.modules',
    C.DEFAULT_MODULE_PATH,
    'library',
)

module_utils_loader = PluginLoader(
    '',
    'ansible.module_utils',
    C.DEFAULT_MODULE_UTILS_PATH,
    'module_utils',
)

# NB: dedicated loader is currently necessary because PS module_utils expects "with subdir" lookup where
# regular module_utils doesn't. This can be revisited once we have more granular loaders.
ps_module_utils_loader = PluginLoader(
    '',
    'ansible.module_utils',
    C.DEFAULT_MODULE_UTILS_PATH,
    'module_utils',
)

lookup_loader = PluginLoader(
    'LookupModule',
    'ansible.plugins.lookup',
    C.DEFAULT_LOOKUP_PLUGIN_PATH,
    'lookup_plugins',
    required_base_class='LookupBase',
)

filter_loader = Jinja2Loader(
    'FilterModule',
    'ansible.plugins.filter',
    C.DEFAULT_FILTER_PLUGIN_PATH,
    'filter_plugins',
)

test_loader = Jinja2Loader(
    'TestModule',
    'ansible.plugins.test',
    C.DEFAULT_TEST_PLUGIN_PATH,
    'test_plugins'
)

strategy_loader = PluginLoader(
    'StrategyModule',
    'ansible.plugins.strategy',
    C.DEFAULT_STRATEGY_PLUGIN_PATH,
    'strategy_plugins',
    required_base_class='StrategyBase',
)

terminal_loader = PluginLoader(
    'TerminalModule',
    'ansible.plugins.terminal',
    C.DEFAULT_TERMINAL_PLUGIN_PATH,
    'terminal_plugins',
    required_base_class='TerminalBase'
)

vars_loader = PluginLoader(
    'VarsModule',
    'ansible.plugins.vars',
    C.DEFAULT_VARS_PLUGIN_PATH,
    'vars_plugins',
)

cliconf_loader = PluginLoader(
    'Cliconf',
    'ansible.plugins.cliconf',
    C.DEFAULT_CLICONF_PLUGIN_PATH,
    'cliconf_plugins',
    required_base_class='CliconfBase'
)

netconf_loader = PluginLoader(
    'Netconf',
    'ansible.plugins.netconf',
    C.DEFAULT_NETCONF_PLUGIN_PATH,
    'netconf_plugins',
    required_base_class='NetconfBase'
)

inventory_loader = PluginLoader(
    'InventoryModule',
    'ansible.plugins.inventory',
    C.DEFAULT_INVENTORY_PLUGIN_PATH,
    'inventory_plugins'
)

httpapi_loader = PluginLoader(
    'HttpApi',
    'ansible.plugins.httpapi',
    C.DEFAULT_HTTPAPI_PLUGIN_PATH,
    'httpapi_plugins',
    required_base_class='HttpApiBase',
)

become_loader = PluginLoader(
    'BecomeModule',
    'ansible.plugins.become',
    C.DEFAULT_BECOME_PLUGIN_PATH,
    'become_plugins'
)<|MERGE_RESOLUTION|>--- conflicted
+++ resolved
@@ -558,8 +558,6 @@
                 yield path
                 continue
 
-<<<<<<< HEAD
-=======
             if path not in self._module_cache:
                 try:
                     module = self._load_module_source(name, path)
@@ -570,7 +568,6 @@
                 self._module_cache[path] = module
                 found_in_cache = False
 
->>>>>>> 73e4365b
             try:
                 self._lock.acquire()
                 if path not in self._module_cache:
