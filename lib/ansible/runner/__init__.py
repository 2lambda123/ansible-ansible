--- conflicted
+++ resolved
@@ -30,11 +30,7 @@
 import sys
 import shlex
 import pipes
-<<<<<<< HEAD
-import jinja2
-=======
 import subprocess
->>>>>>> 7249d649
 
 import ansible.constants as C
 import ansible.inventory
@@ -136,8 +132,7 @@
         check=False,                        # don't make any changes, just try to probe for potential changes
         diff=False,                         # whether to show diffs for template files that change
         environment=None,                   # environment variables (as dict) to use inside the command
-        complex_args=None,                  # structured data in addition to module_args, must be a dict
-        error_on_undefined_vars=C.DEFAULT_UNDEFINED_VAR_BEHAVIOR # ex. False
+        complex_args=None                   # structured data in addition to module_args, must be a dict
         ):
 
         # used to lock multiprocess inputs and outputs at various levels
@@ -176,11 +171,6 @@
         self.is_playbook      = is_playbook
         self.environment      = environment
         self.complex_args     = complex_args
-<<<<<<< HEAD
-        self.error_on_undefined_vars = error_on_undefined_vars
-
-=======
->>>>>>> 7249d649
         self.callbacks.runner = self
 
         # if the transport is 'smart' see if SSH can support ControlPersist if not use paramiko
@@ -407,7 +397,6 @@
         inject = utils.combine_vars(inject, host_variables)
         inject = utils.combine_vars(inject, self.module_vars)
         inject = utils.combine_vars(inject, self.setup_cache[host])
-        inject.setdefault('ansible_ssh_user', self.remote_user)
         inject['hostvars'] = HostVars(self.setup_cache, self.inventory)
         inject['group_names'] = host_variables.get('group_names', [])
         inject['groups']      = self.inventory.groups_list()
@@ -416,10 +405,6 @@
 
         if self.inventory.basedir() is not None:
             inject['inventory_dir'] = self.inventory.basedir()
-
-        # late processing of parameterized sudo_user
-        if self.sudo_user is not None:
-            self.sudo_user = template.template(self.basedir, self.sudo_user, inject)
 
         # allow with_foo to work in playbooks...
         items = None
@@ -476,11 +461,11 @@
                     if type(complex_args) != dict:
                         raise errors.AnsibleError("args must be a dictionary, received %s" % complex_args)
                 result = self._executor_internal_inner(
-                     host,
-                     self.module_name,
-                     self.module_args,
-                     inject,
-                     port,
+                     host, 
+                     self.module_name, 
+                     self.module_args, 
+                     inject, 
+                     port, 
                      complex_args=complex_args
                 )
                 results.append(result.result)
@@ -606,12 +591,8 @@
             tmp = self._make_tmp_path(conn)
 
         # render module_args and complex_args templates
-        try:
-            module_args = template.template(self.basedir, module_args, inject, fail_on_undefined=self.error_on_undefined_vars)
-            complex_args = template.template(self.basedir, complex_args, inject, fail_on_undefined=self.error_on_undefined_vars)
-        except jinja2.exceptions.UndefinedError, e:
-            raise errors.AnsibleUndefinedVariable("One or more undefined variables: %s" % str(e))
-
+        module_args = template.template(self.basedir, module_args, inject)
+        complex_args = template.template(self.basedir, complex_args, inject)
 
         result = handler.run(conn, tmp, module_name, module_args, inject, complex_args)
 
@@ -678,7 +659,7 @@
         path = pipes.quote(path)
         # The following test needs to be SH-compliant.  BASH-isms will
         # not work if /bin/sh points to a non-BASH shell.
-        test = "rc=0; [ -r \"%s\" ] || rc=2; [ -f \"%s\" ] || rc=1; [ -d \"%s\" ] && rc=3" % ((path,) * 3)
+        test = "rc=0; [ -r \"%s\" ] || rc=2; [ -f \"%s\" ] || rc=1; [ -d \"%s\" ] && rc=3" % ((path,) * 3) 
         md5s = [
             "(/usr/bin/md5sum %s 2>/dev/null)" % path,  # Linux
             "(/sbin/md5sum -q %s 2>/dev/null)" % path,  # ?
