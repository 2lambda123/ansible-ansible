--- conflicted
+++ resolved
@@ -25,10 +25,7 @@
 import fcntl
 import hmac
 import pwd
-<<<<<<< HEAD
-=======
 import gettext
->>>>>>> ddb09f11
 from hashlib import sha1
 import ansible.constants as C
 from ansible.callbacks import vvv
@@ -46,16 +43,11 @@
         self.user = user
         self.password = password
         self.private_key_file = private_key_file
-<<<<<<< HEAD
-        self.cp_dir = utils.prepare_writeable_dir('$HOME/.ansible/cp',mode=0700)
-        self.HASHED_KEY_MAGIC = "|1|"
-=======
         self.HASHED_KEY_MAGIC = "|1|"
 
         fcntl.lockf(self.runner.process_lockfile, fcntl.LOCK_EX)
         self.cp_dir = utils.prepare_writeable_dir('$HOME/.ansible/cp',mode=0700)
         fcntl.lockf(self.runner.process_lockfile, fcntl.LOCK_UN)
->>>>>>> ddb09f11
 
     def connect(self):
         ''' connect to the remote host '''
