#!/usr/bin/python

# Copyright: (c) 2020, Lenovo
# GNU General Public License v3.0+ (see COPYING or https://www.gnu.org/licenses/gpl-3.0.txt)

import json
import re
import tacp

from functools import wraps

from tacp.rest import ApiException

from ansible.module_utils.tacp_ansible.tacp_exceptions import (
    ActionTimedOutException, InvalidActionUuidException,
    InvalidPowerActionException, UuidNotFoundException
)
from ansible.module_utils.tacp_ansible.tacp_constants import PlaybookState
from time import sleep


def get_configuration(api_key, portal_url):
    configuration = tacp.Configuration()
    configuration.host = portal_url
    configuration.api_key_prefix['Authorization'] = 'Bearer'
    configuration.api_key['Authorization'] = api_key
    return configuration


def wait_to_complete(method):
    """ Decorator to be used against methods that perform async operations.

    Returns the decorated method returned value. Decorated methods should
    return the api response and could have the following named arguments:

        _wait (bool): Wait for the action to be performed, defaults to True.
        _wait_timeout (int): How long before wait gives up, in seconds.

    Raises:
        ActionTimedOutException: if the action timed out
        InvalidActionUuidException: if the action uuid cant be found on the
            decorated method returned value
    """
    @wraps(method)
    def wrapper(self, *a, **kws):
        wait = kws.pop('_wait', True)
        wait_timeout = kws.pop('_wait_timeout', 120)

        method_api_response = method.__get__(self, type(self))(*a, **kws)

        if not wait:
            return method_api_response

        action_uuid = getattr(method_api_response, 'action_uuid', None)

        if action_uuid:
            api_instance = tacp.ActionsApi(self._api_client)

            time_spent = 0

            while time_spent < wait_timeout:
                api_response = api_instance.get_action_using_get(action_uuid)
                if api_response.status == 'Completed':
                    return method_api_response

                sleep(1)
                time_spent += 1
            raise ActionTimedOutException
        raise InvalidActionUuidException
    return wrapper


class Resource(object):
    resource_class = None

    def __init__(self, client):
        assert self.resource_class is not None
        self.api = self.resource_class(client)
        self._api_client = client

    FILTER_OPERATORS = [
        '==', '!=', '=lt=', '<', '=le=', '<=', '=gt=', '>', '=ge=', '>=',
        '=in=', '=out='
    ]

    def get_filters_query_string(self, **kws):
        """
        Returns a string used as filters query string

        To use operators provide the value of a kwarg as two item tuple:
            (operator, actual_value)

        If the value of a kwarg is not a two item tuple then the default `==`
        operator is used.

        Operators:
            - Equal to: ==
            - Not equal to: !=
            - Less than: =lt= or <
            - Less than or equal to: =le= or <=
            - Greater than operator: =gt= or >
            - Greater than or equal to: =ge= or >=
            - In: =in=
            - Not in: =out=

        The following:
            name='some name'

        Is the same as:
            name=('==', 'some name')
        """
        if not kws:
            return ''

        filters = []
        allowed = self.FILTER_OPERATORS

        for k, v in kws.items():
            if isinstance(v, (list, tuple)):
                op, value = v[0], v[1:]
                if op not in allowed:
                    raise Exception('Invalid operator "{}". '
                                    'Allowed: {}'.format(op, allowed))
                if len(value) == 0:
                    raise Exception('Must provide at least one value')

                value = value[0]
                if op in ('=in=', '=out='):
                    value = ','.join(map(str, value))
                    value = '({})'.format(value)
<<<<<<< HEAD
                else:
                    value = value[0]
=======
>>>>>>> b738b5e6
            else:
                op = '=='
                value = v
            filters.append('{}{}"{}"'.format(k, op, value))

        return ';'.join(filters)

    def get_filters_kws(self, **filters):
        query_string = self.get_filters_query_string(**filters)
        if query_string:
            return {'filters': query_string}
        return {}

    def get_by_name(self, name):
        instances = self.filter(name=name)
        if instances:
            return instances[0]
        return None

    filter_method = None
    uuid_method = None

    def filter(self, **filters):
        if self.filter_method is None:
            raise Exception('Invalid self.filter_method')
        method = getattr(self.api, self.filter_method, None)
        if method is None:
            raise Exception('Invalid self.filter_method')

        return method(**self.get_filters_kws(**filters))

    def get_by_uuid(self, uuid):
        if self.uuid_method is None:
            raise Exception('Invalid self.uuid_method')
        method = getattr(self.api, self.uuid_method, None)
        if method is None:
            raise Exception('Invalid self.uuid_method')

        resource = method(uuid)
        if not resource:
            return None
        return resource

    def create(self, body):
        raise NotImplementedError

    def delete(self, uuid):
        raise NotImplementedError


class ApplicationResource(Resource):
    resource_class = tacp.ApplicationsApi

    filter_method = "get_applications_using_get"
    uuid_method = "get_application_using_get"

    @wait_to_complete
    def create(self, body):
        return self.api.create_application_from_template_using_post(body)

    @wait_to_complete
    def delete(self, uuid):
        return self.api.delete_application_using_delete(uuid)

    @wait_to_complete
    def power_action_on_instance_by_uuid(self, uuid, power_action):
        """ Performs a specified power operation on an application instance
            specified by UUID
        """
        power_action_dict = {
            PlaybookState.STARTED: self.api.start_application_using_put,
            PlaybookState.SHUTDOWN: self.api.shutdown_application_using_put,
            PlaybookState.STOPPED: self.api.stop_application_using_put,
            PlaybookState.RESTARTED: self.api.restart_application_using_put,
            PlaybookState.FORCE_RESTARTED: self.api.force_restart_application_using_put,  # noqa
            PlaybookState.PAUSED: self.api.pause_application_using_put,
            PlaybookState.ABSENT: self.api.delete_application_using_delete,
            PlaybookState.RESUMED: self.api.resume_application_using_put
        }
        if power_action not in power_action_dict:
            raise InvalidPowerActionException
        return power_action_dict[power_action](uuid)


class ApplicationUpdateResource(Resource):

    resource_class = tacp.EditApplicationsApi

    @wait_to_complete
    def create_disk(self, body, uuid):
        return self.api.create_application_disk_using_post(body, uuid)

    @wait_to_complete
    def create_vnic(self, body, uuid):
        return self.api.create_application_vnic_using_post(body, uuid)

    def edit_boot_order(self, body, uuid):
        return self.api.edit_application_boot_order_using_put(body, uuid)

    @wait_to_complete
    def edit_disk_name(self, disk_uuid, uuid, disk_name):
        body = tacp.ApiDiskSizePayload(name=disk_name, uuid=disk_uuid)
        return self.api.edit_application_disk_name_using_put(
            body, disk_uuid, uuid)

    @wait_to_complete
    def edit_disk_size(self, disk_uuid, uuid, disk_size):
        body = tacp.ApiDiskSizePayload(size=disk_size, uuid=disk_uuid)
        return self.api.edit_application_disk_size_using_put(
            body, disk_uuid, uuid)

    @wait_to_complete
    def edit_disk_bw_limit(self, disk_uuid, uuid, bw_limit):
        body = tacp.ApiDiskBandwidthPayload(
            bandwidth_limit=bw_limit, uuid=disk_uuid)
        return self.api.edit_application_disk_bandwidth_limit_using_put(
            body, disk_uuid, uuid)

    @wait_to_complete
    def edit_disk_iops_limit(self, disk_uuid, uuid, iops_limit):
        body = tacp.ApiDiskIopsPayload(iops_limit=iops_limit, uuid=disk_uuid)
        return self.api.edit_application_disk_iops_limit_using_put(
            body, disk_uuid, uuid)


class VlanResource(Resource):
    resource_class = tacp.VlansApi

    filter_method = "get_vlans_using_get"
    uuid_method = "get_vlan_using_get"

    @wait_to_complete
    def create(self, body):
        return self.api.create_vlan_using_post(body)

    @wait_to_complete
    def delete(self, uuid):
        return self.api.delete_vlan_using_delete(uuid)


class VnetResource(Resource):
    resource_class = tacp.VnetsApi

    filter_method = "get_vnets_using_get"
    uuid_method = "get_vnet_using_get"

    @wait_to_complete
    def create(self, body):
        return self.api.create_vnet_using_post(body)

    @wait_to_complete
    def delete(self, uuid):
        return self.api.delete_vnet_using_delete(uuid)


class StoragePoolResource(Resource):

    resource_class = tacp.FlashPoolsApi

    filter_method = "get_flash_pools_using_get"
    uuid_method = "get_flash_pool_using_get"


class DatacenterResource(Resource):

    resource_class = tacp.DatacentersApi

    filter_method = "get_datacenters_using_get"
    uuid_method = "get_datacenter_using_get"

    def get_firewall_override_by_name(self, datacenter_uuid,
                                      firewall_override_name):
        firewall_overrides = self.api.get_datacenter_firewall_overrides_using_get(  # noqa
            uuid=datacenter_uuid,
            filters='name=="{}"'.format(firewall_override_name))
        firewall_override = None

        if firewall_overrides:
            firewall_override = firewall_overrides[0]

        return firewall_override


class UserResource(Resource):

    resource_class = tacp.UsersApi

    filter_method = "get_users_using_get"
    uuid_method = "get_user_using_get"


class SiteResource(Resource):

    resource_class = tacp.LocationsApi

    filter_method = "get_locations_for_organization_using_get"
    uuid_method = "get_location_information_using_get"


class TemplateResource(Resource):

    resource_class = tacp.TemplatesApi

    filter_method = "get_templates_using_get"
    uuid_method = "get_template_using_get"


class TagResource(Resource):

    resource_class = tacp.TagsApi

    filter_method = "get_tags_using_get"
    uuid_method = "get_tag_using_get"


class MigrationZoneResource(Resource):

    resource_class = tacp.MigrationZonesApi

    filter_method = "get_migration_zones_using_get"
    uuid_method = "get_migration_zone_using_get"


class MarketplaceTemplateResource(Resource):

    resource_class = tacp.MarketplaceTemplatesApi

    filter_method = "get_marketplace_templates_using_get"
    uuid_method = "get_marketplace_template_using_get"


class ApplicationGroupResource(Resource):

    resource_class = tacp.ApplicationGroupsApi

    filter_method = "get_application_group_list_using_get"
    uuid_method = "get_application_group_information_using_get"


class CategoryResource(Resource):

    resource_class = tacp.CategoriesApi

    filter_method = "get_categories_using_get"
    uuid_method = "get_category_using_get"


class FirewallProfileResource(Resource):

    resource_class = tacp.FirewallProfilesApi

    filter_method = "get_firewall_profiles_using_get"


def get_component_fields_by_name(name, component,
                                 api_client, fields=['name', 'uuid']):
    """
    Returns the UUID of a named component if it exists in a given
    ThinkAgile CP cloud, otherwise return None.

    :param name The name of the component that may or may not exist yet
    :type name str
    :param component The type of component in question, must be one of
    """

    valid_components = ["storage_pool", "application",
                        "template", "datacenter", "migration_zone",
                        "vnet", "vlan", "firewall_profile",
                        "firewall_override"]

    if component not in valid_components:
        return "Invalid component"
    if component == "storage_pool":
        api_instance = tacp.FlashPoolsApi(api_client)
        try:
            # View flash pools for an organization
            api_response = api_instance.get_flash_pools_using_get(
                fields=fields)
        except ApiException as e:
            return "Exception when calling get_flash_pools_using_get: %s\n" % e
    elif component == "application":
        api_instance = tacp.ApplicationsApi(api_client)
        try:
            # View applications for an organization
            api_response = api_instance.get_applications_using_get(
                fields=fields)
        except ApiException as e:
            return "Exception when calling get_applications_using_get: %s\n" % e  # noqa
    elif component == "template":
        api_instance = tacp.TemplatesApi(api_client)
        try:
            # View templates for an organization
            api_response = api_instance.get_templates_using_get(
                fields=fields)
        except ApiException as e:
            return "Exception when calling get_templates_using_get: %s\n" % e
    elif component == "datacenter":
        api_instance = tacp.DatacentersApi(api_client)
        try:
            # View datacenters for an organization
            api_response = api_instance.get_datacenters_using_get(
                fields=fields)
        except ApiException as e:
            return "Exception when calling get_datacenters_using_get: %s\n" % e
    elif component == "migration_zone":
        api_instance = tacp.MigrationZonesApi(api_client)
        try:
            # View migration zones for an organization
            api_response = api_instance.get_migration_zones_using_get(
                fields=fields)
        except ApiException as e:
            return "Exception when calling get_migration_zones_using_get: %s\n" % e  # noqa
    elif component == "vlan":
        api_instance = tacp.VlansApi(api_client)
        try:
            # View VLAN networks for an organization
            api_response = api_instance.get_vlans_using_get(
                fields=fields)
        except ApiException as e:
            return "Exception when calling get_vlans_using_get: %s\n" % e
    elif component == "vnet":
        api_instance = tacp.VnetsApi(api_client)
        try:
            # View VNET networks for an organization
            api_response = api_instance.get_vnets_using_get(
                fields=fields)
        except ApiException as e:
            return "Exception when calling get_vnets_using_get: %s\n" % e
    elif component == "firewall_profile":
        api_instance = tacp.FirewallProfilesApi(api_client)
        try:
            # View Firewall profiles for an organization
            api_response = api_instance.get_firewall_profiles_using_get(
                fields=fields)
        except ApiException as e:
            return "Exception when calling get_firewall_profiles_using_get: %s\n" % e  # noqa
    elif component == "firewall_override":
        # Need to get all datacenter UUIDs first
        api_instance = tacp.DatacentersApi(api_client)
        try:
            # View datacenters for an organization
            datacenter_list = api_instance.get_datacenters_using_get(
                fields=fields)
        except ApiException as e:
            return "Exception when calling get_datacenters_using_get: %s\n" % e

        api_response = []
        for datacenter in datacenter_list:
            api_instance = tacp.DatacentersApi(api_client)
            try:
                # View Firewall profiles for an organization
                api_response += api_instance.get_datacenter_firewall_overrides_using_get(  # noqa
                    uuid=datacenter.uuid, fields=fields)
            except ApiException as e:
                return "Exception when calling get_firewall_profiles_using_get"

    if (api_response):
        if fields == ['name', 'uuid']:
            for result in api_response:
                if result.name == name:
                    return result.uuid
        if 'bootOrder' in fields:
            for result in api_response:
                if result.name == name:
                    boot_order = []
                    for order_item in result.boot_order:
                        str_dict = str(order_item).replace(
                            "\n", "").replace("'", '"').replace("None", '""')

                        json_dict = json.loads(str_dict)

                        disk_uuid = json_dict['disk_uuid'] if json_dict['disk_uuid'] else None  # noqa
                        name = json_dict['name'] if json_dict['name'] else None
                        order = json_dict['order'] if json_dict['order'] else None  # noqa
                        vnic_uuid = json_dict['vnic_uuid'] if json_dict['vnic_uuid'] else None  # noqa

                        boot_order_payload = tacp.ApiBootOrderPayload(disk_uuid=disk_uuid,  # noqa
                                                                      name=name,            # noqa
                                                                      order=order,          # noqa
                                                                      vnic_uuid=vnic_uuid)  # noqa
                        boot_order.append(boot_order_payload)
                    return boot_order
        if 'nfvInstanceUuid' in fields:
            return api_response[0]
    return None


def convert_memory_abbreviation_to_bytes(value):
    """Validate memory argument. Returns the memory value in bytes."""
    MEMORY_RE = re.compile(
        r"^(?P<amount>[0-9]+)(?P<unit>t|tb|g|gb|m|mb|k|kb)?$")

    matches = MEMORY_RE.match(value.lower())
    if matches is None:
        raise ValueError(
            '%s is not a valid value for memory amount' % value)
    amount_str, unit = matches.groups()
    amount = int(amount_str)
    amount_in_bytes = amount
    if unit is None:
        amount_in_bytes = amount
    elif unit in ['k', 'kb', 'K', 'KB']:
        amount_in_bytes = amount * 1024
    elif unit in ['m', 'mb', 'M', 'MB']:
        amount_in_bytes = amount * 1024 * 1024
    elif unit in ['g', 'gb', 'G', 'GB']:
        amount_in_bytes = amount * 1024 * 1024 * 1024
    elif unit in ['t', 'tb', 'T', 'TB']:
        amount_in_bytes = amount * 1024 * 1024 * 1024 * 1024

    return amount_in_bytes


def fill_in_missing_names_by_uuid(item, api_resource, key_name):
    if key_name == "applications":
        uuid_name = 'uuid'
    elif key_name == "categories":
        uuid_name = 'category_uuid'
    else:
        uuid_name = key_name[:-1] + "_uuid"
<<<<<<< HEAD
    uuids = [resource[uuid_name] for resource in item[key_name]]
    resource_list = {resource.uuid: resource.name for resource in
                     api_resource.filter(uuid=('=in=', *uuids))}
=======
    uuids = [resource[uuid_name] for resource in item[key_name]]  # noqa
    resource_list = {resource.uuid: resource.name for resource in  # noqa
                        api_resource.filter(uuid=('=in=', uuids))}  # noqa
>>>>>>> b738b5e6
    for resource in item[key_name]:
        resource['name'] = resource_list[resource[uuid_name]]

    return item<|MERGE_RESOLUTION|>--- conflicted
+++ resolved
@@ -128,11 +128,6 @@
                 if op in ('=in=', '=out='):
                     value = ','.join(map(str, value))
                     value = '({})'.format(value)
-<<<<<<< HEAD
-                else:
-                    value = value[0]
-=======
->>>>>>> b738b5e6
             else:
                 op = '=='
                 value = v
@@ -553,15 +548,9 @@
         uuid_name = 'category_uuid'
     else:
         uuid_name = key_name[:-1] + "_uuid"
-<<<<<<< HEAD
-    uuids = [resource[uuid_name] for resource in item[key_name]]
-    resource_list = {resource.uuid: resource.name for resource in
-                     api_resource.filter(uuid=('=in=', *uuids))}
-=======
     uuids = [resource[uuid_name] for resource in item[key_name]]  # noqa
     resource_list = {resource.uuid: resource.name for resource in  # noqa
                         api_resource.filter(uuid=('=in=', uuids))}  # noqa
->>>>>>> b738b5e6
     for resource in item[key_name]:
         resource['name'] = resource_list[resource[uuid_name]]
 
