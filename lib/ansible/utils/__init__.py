# (c) 2012-2014, Michael DeHaan <michael.dehaan@gmail.com>
#
# This file is part of Ansible
#
# Ansible is free software: you can redistribute it and/or modify
# it under the terms of the GNU General Public License as published by
# the Free Software Foundation, either version 3 of the License, or
# (at your option) any later version.
#
# Ansible is distributed in the hope that it will be useful,
# but WITHOUT ANY WARRANTY; without even the implied warranty of
# MERCHANTABILITY or FITNESS FOR A PARTICULAR PURPOSE.  See the
# GNU General Public License for more details.
#
# You should have received a copy of the GNU General Public License
# along with Ansible.  If not, see <http://www.gnu.org/licenses/>.

import errno
import sys
import re
import os
import shlex
import yaml
import copy
import optparse
import operator
from ansible import errors
from ansible import __version__
from ansible.utils.display_functions import *
from ansible.utils.plugins import *
from ansible.utils.su_prompts import *
from ansible.utils.hashing import secure_hash, secure_hash_s, checksum, checksum_s, md5, md5s
from ansible.callbacks import display
from ansible.module_utils.splitter import split_args, unquote
from ansible.module_utils.basic import heuristic_log_sanitize
from ansible.utils.unicode import to_bytes, to_unicode
import ansible.constants as C
import ast
import time
import StringIO
import stat
import termios
import tty
import pipes
import random
import difflib
import warnings
import traceback
import getpass
import sys
import subprocess
import contextlib

from vault import VaultLib

VERBOSITY=0

MAX_FILE_SIZE_FOR_DIFF=1*1024*1024

# caching the compilation of the regex used
# to check for lookup calls within data
LOOKUP_REGEX = re.compile(r'lookup\s*\(')
PRINT_CODE_REGEX = re.compile(r'(?:{[{%]|[%}]})')
CODE_REGEX = re.compile(r'(?:{%|%})')


try:
    # simplejson can be much faster if it's available
    import simplejson as json
except ImportError:
    import json

try:
    from yaml import CSafeLoader as Loader
except ImportError:
    from yaml import SafeLoader as Loader

PASSLIB_AVAILABLE = False
try:
    import passlib.hash
    PASSLIB_AVAILABLE = True
except:
    pass

try:
    import builtin
except ImportError:
    import __builtin__ as builtin

KEYCZAR_AVAILABLE=False
try:
    try:
        # some versions of pycrypto may not have this?
        from Crypto.pct_warnings import PowmInsecureWarning
    except ImportError:
        PowmInsecureWarning = RuntimeWarning

    with warnings.catch_warnings(record=True) as warning_handler:
        warnings.simplefilter("error", PowmInsecureWarning)
        try:
            import keyczar.errors as key_errors
            from keyczar.keys import AesKey
        except PowmInsecureWarning:
            system_warning(
                "The version of gmp you have installed has a known issue regarding " + \
                "timing vulnerabilities when used with pycrypto. " + \
                "If possible, you should update it (i.e. yum update gmp)."
            )
            warnings.resetwarnings()
            warnings.simplefilter("ignore")
            import keyczar.errors as key_errors
            from keyczar.keys import AesKey
        KEYCZAR_AVAILABLE=True
except ImportError:
    pass


###############################################################
# Abstractions around keyczar
###############################################################

def key_for_hostname(hostname):
    # fireball mode is an implementation of ansible firing up zeromq via SSH
    # to use no persistent daemons or key management

    if not KEYCZAR_AVAILABLE:
        raise errors.AnsibleError("python-keyczar must be installed on the control machine to use accelerated modes")

    key_path = os.path.expanduser(C.ACCELERATE_KEYS_DIR)
    if not os.path.exists(key_path):
        os.makedirs(key_path, mode=0700)
        os.chmod(key_path, int(C.ACCELERATE_KEYS_DIR_PERMS, 8))
    elif not os.path.isdir(key_path):
        raise errors.AnsibleError('ACCELERATE_KEYS_DIR is not a directory.')

    if stat.S_IMODE(os.stat(key_path).st_mode) != int(C.ACCELERATE_KEYS_DIR_PERMS, 8):
        raise errors.AnsibleError('Incorrect permissions on the private key directory. Use `chmod 0%o %s` to correct this issue, and make sure any of the keys files contained within that directory are set to 0%o' % (int(C.ACCELERATE_KEYS_DIR_PERMS, 8), C.ACCELERATE_KEYS_DIR, int(C.ACCELERATE_KEYS_FILE_PERMS, 8)))

    key_path = os.path.join(key_path, hostname)

    # use new AES keys every 2 hours, which means fireball must not allow running for longer either
    if not os.path.exists(key_path) or (time.time() - os.path.getmtime(key_path) > 60*60*2):
        key = AesKey.Generate()
        fd = os.open(key_path, os.O_WRONLY | os.O_CREAT, int(C.ACCELERATE_KEYS_FILE_PERMS, 8))
        fh = os.fdopen(fd, 'w')
        fh.write(str(key))
        fh.close()
        return key
    else:
        if stat.S_IMODE(os.stat(key_path).st_mode) != int(C.ACCELERATE_KEYS_FILE_PERMS, 8):
            raise errors.AnsibleError('Incorrect permissions on the key file for this host. Use `chmod 0%o %s` to correct this issue.' % (int(C.ACCELERATE_KEYS_FILE_PERMS, 8), key_path))
        fh = open(key_path)
        key = AesKey.Read(fh.read())
        fh.close()
        return key

def encrypt(key, msg):
    return key.Encrypt(msg)

def decrypt(key, msg):
    try:
        return key.Decrypt(msg)
    except key_errors.InvalidSignatureError:
        raise errors.AnsibleError("decryption failed")

###############################################################
# UTILITY FUNCTIONS FOR COMMAND LINE TOOLS
###############################################################

def read_vault_file(vault_password_file):
    """Read a vault password from a file or if executable, execute the script and
    retrieve password from STDOUT
    """
    if vault_password_file:
        this_path = os.path.realpath(os.path.expanduser(vault_password_file))
        if is_executable(this_path):
            try:
                # STDERR not captured to make it easier for users to prompt for input in their scripts
                p = subprocess.Popen(this_path, stdout=subprocess.PIPE)
            except OSError, e:
                raise errors.AnsibleError("problem running %s (%s)" % (' '.join(this_path), e))
            stdout, stderr = p.communicate()
            vault_pass = stdout.strip('\r\n')
        else:
            try:
                f = open(this_path, "rb")
                vault_pass=f.read().strip()
                f.close()
            except (OSError, IOError), e:
                raise errors.AnsibleError("Could not read %s: %s" % (this_path, e))

        return vault_pass
    else:
        return None

def err(msg):
    ''' print an error message to stderr '''

    print >> sys.stderr, msg

def exit(msg, rc=1):
    ''' quit with an error to stdout and a failure code '''

    err(msg)
    sys.exit(rc)

def jsonify(result, format=False):
    ''' format JSON output (uncompressed or uncompressed) '''

    if result is None:
        return "{}"
    result2 = result.copy()
    for key, value in result2.items():
        if type(value) is str:
            result2[key] = value.decode('utf-8', 'ignore')

    indent = None
    if format:
        indent = 4

    try:
        return json.dumps(result2, sort_keys=True, indent=indent, ensure_ascii=False)
    except UnicodeDecodeError:
        return json.dumps(result2, sort_keys=True, indent=indent)

def write_tree_file(tree, hostname, buf):
    ''' write something into treedir/hostname '''

    # TODO: might be nice to append playbook runs per host in a similar way
    # in which case, we'd want append mode.
    path = os.path.join(tree, hostname)
    fd = open(path, "w+")
    fd.write(buf)
    fd.close()

def is_failed(result):
    ''' is a given JSON result a failed result? '''

    return ((result.get('rc', 0) != 0) or (result.get('failed', False) in [ True, 'True', 'true']))

def is_changed(result):
    ''' is a given JSON result a changed result? '''

    return (result.get('changed', False) in [ True, 'True', 'true'])

def check_conditional(conditional, basedir, inject, fail_on_undefined=False):
    from ansible.utils import template

    if conditional is None or conditional == '':
        return True

    if isinstance(conditional, list):
        for x in conditional:
            if not check_conditional(x, basedir, inject, fail_on_undefined=fail_on_undefined):
                return False
        return True

    if not isinstance(conditional, basestring):
        return conditional

    conditional = conditional.replace("jinja2_compare ","")
    # allow variable names
    if conditional in inject and '-' not in to_unicode(inject[conditional], nonstring='simplerepr'):
        conditional = to_unicode(inject[conditional], nonstring='simplerepr')
    conditional = template.template(basedir, conditional, inject, fail_on_undefined=fail_on_undefined)
    original = to_unicode(conditional, nonstring='simplerepr').replace("jinja2_compare ","")
    # a Jinja2 evaluation that results in something Python can eval!
    presented = "{%% if %s %%} True {%% else %%} False {%% endif %%}" % conditional
    conditional = template.template(basedir, presented, inject)
    val = conditional.strip()
    if val == presented:
        # the templating failed, meaning most likely a
        # variable was undefined. If we happened to be
        # looking for an undefined variable, return True,
        # otherwise fail
        if "is undefined" in conditional:
            return True
        elif "is defined" in conditional:
            return False
        else:
            raise errors.AnsibleError("error while evaluating conditional: %s" % original)
    elif val == "True":
        return True
    elif val == "False":
        return False
    else:
        raise errors.AnsibleError("unable to evaluate conditional: %s" % original)

def is_executable(path):
    '''is the given path executable?'''
    return (stat.S_IXUSR & os.stat(path)[stat.ST_MODE]
            or stat.S_IXGRP & os.stat(path)[stat.ST_MODE]
            or stat.S_IXOTH & os.stat(path)[stat.ST_MODE])

def unfrackpath(path):
    '''
    returns a path that is free of symlinks, environment
    variables, relative path traversals and symbols (~)
    example:
    '$HOME/../../var/mail' becomes '/var/spool/mail'
    '''
    return os.path.normpath(os.path.realpath(os.path.expandvars(os.path.expanduser(path))))

def prepare_writeable_dir(tree,mode=0777):
    ''' make sure a directory exists and is writeable '''

    # modify the mode to ensure the owner at least
    # has read/write access to this directory
    mode |= 0700

    # make sure the tree path is always expanded
    # and normalized and free of symlinks
    tree = unfrackpath(tree)

    if not os.path.exists(tree):
        try:
            os.makedirs(tree, mode)
        except (IOError, OSError), e:
            raise errors.AnsibleError("Could not make dir %s: %s" % (tree, e))
    if not os.access(tree, os.W_OK):
        raise errors.AnsibleError("Cannot write to path %s" % tree)
    return tree

def path_dwim(basedir, given):
    '''
    make relative paths work like folks expect.
    '''

    if given.startswith("'"):
        given = given[1:-1]

    if given.startswith("/"):
        return os.path.abspath(given)
    elif given.startswith("~"):
        return os.path.abspath(os.path.expanduser(given))
    else:
        if basedir is None:
            basedir = "."
        return os.path.abspath(os.path.join(basedir, given))

def path_dwim_relative(original, dirname, source, playbook_base, check=True):
    ''' find one file in a directory one level up in a dir named dirname relative to current '''
    # (used by roles code)

    from ansible.utils import template


    basedir = os.path.dirname(original)
    if os.path.islink(basedir):
        basedir = unfrackpath(basedir)
        template2 = os.path.join(basedir, dirname, source)
    else:
        template2 = os.path.join(basedir, '..', dirname, source)
    source2 = path_dwim(basedir, template2)
    if os.path.exists(source2):
        return source2
    obvious_local_path = path_dwim(playbook_base, source)
    if os.path.exists(obvious_local_path):
        return obvious_local_path
    if check:
        raise errors.AnsibleError("input file not found at %s or %s" % (source2, obvious_local_path))
    return source2 # which does not exist

def repo_url_to_role_name(repo_url):
    # gets the role name out of a repo like 
    # http://git.example.com/repos/repo.git" => "repo"

    if '://' not in repo_url and '@' not in repo_url:
        return repo_url
    trailing_path = repo_url.split('/')[-1]
    if trailing_path.endswith('.git'):
        trailing_path = trailing_path[:-4]
    if trailing_path.endswith('.tar.gz'):
        trailing_path = trailing_path[:-7]
    if ',' in trailing_path:
        trailing_path = trailing_path.split(',')[0]
    return trailing_path


def role_spec_parse(role_spec):
    # takes a repo and a version like 
    # git+http://git.example.com/repos/repo.git,v1.0 
    # and returns a list of properties such as:
    # {
    #   'scm': 'git', 
    #   'src': 'http://git.example.com/repos/repo.git', 
    #   'version': 'v1.0', 
    #   'name': 'repo'
    # }
  
    role_spec = role_spec.strip()
    role_version = ''
    default_role_versions = dict(git='master', hg='tip')
    if role_spec == "" or role_spec.startswith("#"):
        return (None, None, None, None)

    tokens = [s.strip() for s in role_spec.split(',')]
    
    # assume https://github.com URLs are git+https:// URLs and not
    # tarballs unless they end in '.zip'
    if 'github.com/' in tokens[0] and not tokens[0].startswith("git+") and not tokens[0].endswith('.tar.gz'):
        tokens[0] = 'git+' + tokens[0]

    if '+' in tokens[0]:
        (scm, role_url) = tokens[0].split('+')
    else:
        scm = None
        role_url = tokens[0]
    if len(tokens) >= 2:
        role_version = tokens[1]
    if len(tokens) == 3:
        role_name = tokens[2]
    else:
        role_name = repo_url_to_role_name(tokens[0])
    if scm and not role_version:
        role_version = default_role_versions.get(scm, '')
    return dict(scm=scm, src=role_url, version=role_version, name=role_name)


def role_yaml_parse(role):
    if 'role' in role:
        # Old style: {role: "galaxy.role,version,name", other_vars: "here" }
        role_info = role_spec_parse(role['role'])
        if isinstance(role_info, dict):
            # Warning: Slight change in behaviour here.  name may be being
            # overloaded.  Previously, name was only a parameter to the role.
            # Now it is both a parameter to the role and the name that
            # ansible-galaxy will install under on the local system.
            if 'name' in role and 'name' in role_info:
                del role_info['name']
            role.update(role_info)
    else:
        # New style: { src: 'galaxy.role,version,name', other_vars: "here" }
        if 'github.com' in role["src"] and 'http' in role["src"] and '+' not in role["src"] and not role["src"].endswith('.tar.gz'):
            role["src"] = "git+" + role["src"]

        if '+' in role["src"]:
            (scm, src) = role["src"].split('+')
            role["scm"] = scm
            role["src"] = src

        if 'name' not in role:
            role["name"] = repo_url_to_role_name(role["src"])

        if 'version' not in role:
            role['version'] = ''

        if 'scm' not in role:
            role['scm'] = None

    return role


def json_loads(data):
    ''' parse a JSON string and return a data structure '''
    try:
        loaded = json.loads(data)
    except ValueError,e:
        raise errors.AnsibleError("Unable to read provided data as JSON: %s" % str(e))

    return loaded

def _clean_data(orig_data, from_remote=False, from_inventory=False):
    ''' remove jinja2 template tags from a string '''

    if not isinstance(orig_data, basestring):
        return orig_data

    # when the data is marked as having come from a remote, we always
    # replace any print blocks (ie. {{var}}), however when marked as coming
    # from inventory we only replace print blocks that contain a call to
    # a lookup plugin (ie. {{lookup('foo','bar'))}})
    replace_prints = from_remote or (from_inventory and '{{' in orig_data and LOOKUP_REGEX.search(orig_data) is not None)

    regex = PRINT_CODE_REGEX if replace_prints else CODE_REGEX

    with contextlib.closing(StringIO.StringIO(orig_data)) as data:
        # these variables keep track of opening block locations, as we only
        # want to replace matched pairs of print/block tags
        print_openings = []
        block_openings = []
        for mo in regex.finditer(orig_data):
            token = mo.group(0)
            token_start = mo.start(0)

            if token[0] == '{':
                if token == '{%':
                    block_openings.append(token_start)
                elif token == '{{':
                    print_openings.append(token_start)

            elif token[1] == '}':
                prev_idx = None
                if token == '%}' and block_openings:
                    prev_idx = block_openings.pop()
                elif token == '}}' and print_openings:
                    prev_idx = print_openings.pop()

                if prev_idx is not None:
                    # replace the opening
                    data.seek(prev_idx, os.SEEK_SET)
                    data.write('{#')
                    # replace the closing
                    data.seek(token_start, os.SEEK_SET)
                    data.write('#}')

            else:
                assert False, 'Unhandled regex match'

        return data.getvalue()

def _clean_data_struct(orig_data, from_remote=False, from_inventory=False):
    '''
    walk a complex data structure, and use _clean_data() to
    remove any template tags that may exist
    '''
    if not from_remote and not from_inventory:
        raise errors.AnsibleErrors("when cleaning data, you must specify either from_remote or from_inventory")
    if isinstance(orig_data, dict):
        data = orig_data.copy()
        for key in data:
            new_key = _clean_data_struct(key, from_remote, from_inventory)
            new_val = _clean_data_struct(data[key], from_remote, from_inventory)
            if key != new_key:
                del data[key]
            data[new_key] = new_val
    elif isinstance(orig_data, list):
        data = orig_data[:]
        for i in range(0, len(data)):
            data[i] = _clean_data_struct(data[i], from_remote, from_inventory)
    elif isinstance(orig_data, basestring):
        data = _clean_data(orig_data, from_remote, from_inventory)
    else:
        data = orig_data
    return data

def parse_json(raw_data, from_remote=False, from_inventory=False, no_exceptions=False):
    ''' this version for module return data only '''

    orig_data = raw_data

    # ignore stuff like tcgetattr spewage or other warnings
    data = filter_leading_non_json_lines(raw_data)

    try:
        results = json.loads(data)
    except:
        if no_exceptions:
            return dict(failed=True, parsed=False, msg=raw_data)
        else:
            raise

    if from_remote:
        results = _clean_data_struct(results, from_remote, from_inventory)

    return results

def serialize_args(args):
    '''
    Flattens a dictionary args to a k=v string
    '''
    module_args = ""
    for (k,v) in args.iteritems():
        if isinstance(v, basestring):
            module_args = "%s=%s %s" % (k, pipes.quote(v), module_args)
        elif isinstance(v, bool):
            module_args = "%s=%s %s" % (k, str(v), module_args)
    return module_args.strip()

def merge_module_args(current_args, new_args):
    '''
    merges either a dictionary or string of k=v pairs with another string of k=v pairs,
    and returns a new k=v string without duplicates.
    '''
    if not isinstance(current_args, basestring):
        raise errors.AnsibleError("expected current_args to be a basestring")
    # we use parse_kv to split up the current args into a dictionary
    final_args = parse_kv(current_args)
    if isinstance(new_args, dict):
        final_args.update(new_args)
    elif isinstance(new_args, basestring):
        new_args_kv = parse_kv(new_args)
        final_args.update(new_args_kv)
    return serialize_args(final_args)

def parse_yaml(data, path_hint=None):
    ''' convert a yaml string to a data structure.  Also supports JSON, ssssssh!!!'''

    stripped_data = data.lstrip()
    loaded = None
    if stripped_data.startswith("{") or stripped_data.startswith("["):
        # since the line starts with { or [ we can infer this is a JSON document.
        try:
            loaded = json.loads(data)
        except ValueError, ve:
            if path_hint:
                raise errors.AnsibleError(path_hint + ": " + str(ve))
            else:
                raise errors.AnsibleError(str(ve))
    else:
        # else this is pretty sure to be a YAML document
        loaded = yaml.load(data, Loader=Loader)

    return loaded

def process_common_errors(msg, probline, column):
    replaced = probline.replace(" ","")

    if ":{{" in replaced and "}}" in replaced:
        msg = msg + """
This one looks easy to fix.  YAML thought it was looking for the start of a
hash/dictionary and was confused to see a second "{".  Most likely this was
meant to be an ansible template evaluation instead, so we have to give the
parser a small hint that we wanted a string instead. The solution here is to
just quote the entire value.

For instance, if the original line was:

    app_path: {{ base_path }}/foo

It should be written as:

    app_path: "{{ base_path }}/foo"
"""
        return msg

    elif len(probline) and len(probline) > 1 and len(probline) > column and probline[column] == ":" and probline.count(':') > 1:
        msg = msg + """
This one looks easy to fix.  There seems to be an extra unquoted colon in the line
and this is confusing the parser. It was only expecting to find one free
colon. The solution is just add some quotes around the colon, or quote the
entire line after the first colon.

For instance, if the original line was:

    copy: src=file.txt dest=/path/filename:with_colon.txt

It can be written as:

    copy: src=file.txt dest='/path/filename:with_colon.txt'

Or:

    copy: 'src=file.txt dest=/path/filename:with_colon.txt'


"""
        return msg
    else:
        parts = probline.split(":")
        if len(parts) > 1:
            middle = parts[1].strip()
            match = False
            unbalanced = False
            if middle.startswith("'") and not middle.endswith("'"):
                match = True
            elif middle.startswith('"') and not middle.endswith('"'):
                match = True
            if len(middle) > 0 and middle[0] in [ '"', "'" ] and middle[-1] in [ '"', "'" ] and probline.count("'") > 2 or probline.count('"') > 2:
                unbalanced = True
            if match:
                msg = msg + """
This one looks easy to fix.  It seems that there is a value started
with a quote, and the YAML parser is expecting to see the line ended
with the same kind of quote.  For instance:

    when: "ok" in result.stdout

Could be written as:

   when: '"ok" in result.stdout'

or equivalently:

   when: "'ok' in result.stdout"

"""
                return msg

            if unbalanced:
                msg = msg + """
We could be wrong, but this one looks like it might be an issue with
unbalanced quotes.  If starting a value with a quote, make sure the
line ends with the same set of quotes.  For instance this arbitrary
example:

    foo: "bad" "wolf"

Could be written as:

    foo: '"bad" "wolf"'

"""
                return msg

    return msg

def process_yaml_error(exc, data, path=None, show_content=True):
    if hasattr(exc, 'problem_mark'):
        mark = exc.problem_mark
        if show_content:
            if mark.line -1 >= 0:
                before_probline = data.split("\n")[mark.line-1]
            else:
                before_probline = ''
            probline = data.split("\n")[mark.line]
            arrow = " " * mark.column + "^"
            msg = """Syntax Error while loading YAML script, %s
Note: The error may actually appear before this position: line %s, column %s

%s
%s
%s""" % (path, mark.line + 1, mark.column + 1, before_probline, probline, arrow)

            unquoted_var = None
            if '{{' in probline and '}}' in probline:
                if '"{{' not in probline or "'{{" not in probline:
                    unquoted_var = True

            if not unquoted_var:
                msg = process_common_errors(msg, probline, mark.column)
            else:
                msg = msg + """
We could be wrong, but this one looks like it might be an issue with
missing quotes.  Always quote template expression brackets when they
start a value. For instance:

    with_items:
      - {{ foo }}

Should be written as:

    with_items:
      - "{{ foo }}"

"""
        else:
            # most likely displaying a file with sensitive content,
            # so don't show any of the actual lines of yaml just the
            # line number itself
            msg = """Syntax error while loading YAML script, %s
The error appears to have been on line %s, column %s, but may actually
be before there depending on the exact syntax problem.
""" % (path, mark.line + 1, mark.column + 1)

    else:
        # No problem markers means we have to throw a generic
        # "stuff messed up" type message. Sry bud.
        if path:
            msg = "Could not parse YAML. Check over %s again." % path
        else:
            msg = "Could not parse YAML."
    raise errors.AnsibleYAMLValidationFailed(msg)


def parse_yaml_from_file(path, vault_password=None):
    ''' convert a yaml file to a data structure '''

    data = None
    show_content = True

    try:
        data = open(path).read()
    except IOError:
        raise errors.AnsibleError("file could not read: %s" % path)

    vault = VaultLib(password=vault_password)
    if vault.is_encrypted(data):
        # if the file is encrypted and no password was specified,
        # the decrypt call would throw an error, but we check first
        # since the decrypt function doesn't know the file name
        if vault_password is None:
            raise errors.AnsibleError("A vault password must be specified to decrypt %s" % path)
        data = vault.decrypt(data)
        show_content = False

    try:
        return parse_yaml(data, path_hint=path)
    except yaml.YAMLError, exc:
        process_yaml_error(exc, data, path, show_content)

def parse_kv(args):
    ''' convert a string of key/value items to a dict '''
    options = {}
    if args is not None:
        try:
            vargs = split_args(args)
        except ValueError, ve:
            if 'no closing quotation' in str(ve).lower():
                raise errors.AnsibleError("error parsing argument string, try quoting the entire line.")
            else:
                raise
        for x in vargs:
            if "=" in x:
                k, v = x.split("=",1)
                options[k.strip()] = unquote(v.strip())
    return options

def _validate_both_dicts(a, b):

    if not (isinstance(a, dict) and isinstance(b, dict)):
        raise errors.AnsibleError(
            "failed to combine variables, expected dicts but got a '%s' and a '%s'" % (type(a).__name__, type(b).__name__)
        )

def merge_hash(a, b):
    ''' recursively merges hash b into a
    keys from b take precedence over keys from a '''

    result = {}

    # we check here as well as in combine_vars() since this
    # function can work recursively with nested dicts
    _validate_both_dicts(a, b)

    for dicts in a, b:
        # next, iterate over b keys and values
        for k, v in dicts.iteritems():
            # if there's already such key in a
            # and that key contains dict
            if k in result and isinstance(result[k], dict):
                # merge those dicts recursively
                result[k] = merge_hash(a[k], v)
            else:
                # otherwise, just copy a value from b to a
                result[k] = v

    return result

def default(value, function):
    ''' syntactic sugar around lazy evaluation of defaults '''
    if value is None:
        return function()
    return value


def _git_repo_info(repo_path):
    ''' returns a string containing git branch, commit id and commit date '''
    result = None
    if os.path.exists(repo_path):
        # Check if the .git is a file. If it is a file, it means that we are in a submodule structure.
        if os.path.isfile(repo_path):
            try:
                gitdir = yaml.safe_load(open(repo_path)).get('gitdir')
                # There is a possibility the .git file to have an absolute path.
                if os.path.isabs(gitdir):
                    repo_path = gitdir
                else:
                    repo_path = os.path.join(repo_path[:-4], gitdir)
            except (IOError, AttributeError):
                return ''
        f = open(os.path.join(repo_path, "HEAD"))
        branch = f.readline().split('/')[-1].rstrip("\n")
        f.close()
        branch_path = os.path.join(repo_path, "refs", "heads", branch)
        if os.path.exists(branch_path):
            f = open(branch_path)
            commit = f.readline()[:10]
            f.close()
        else:
            # detached HEAD
            commit = branch[:10]
            branch = 'detached HEAD'
            branch_path = os.path.join(repo_path, "HEAD")

        date = time.localtime(os.stat(branch_path).st_mtime)
        if time.daylight == 0:
            offset = time.timezone
        else:
            offset = time.altzone
        result = "({0} {1}) last updated {2} (GMT {3:+04d})".format(branch, commit,
            time.strftime("%Y/%m/%d %H:%M:%S", date), offset / -36)
    else:
        result = ''
    return result


def _gitinfo():
    basedir = os.path.join(os.path.dirname(__file__), '..', '..', '..')
    repo_path = os.path.join(basedir, '.git')
    result = _git_repo_info(repo_path)
    submodules = os.path.join(basedir, '.gitmodules')
    if not os.path.exists(submodules):
       return result
    f = open(submodules)
    for line in f:
        tokens = line.strip().split(' ')
        if tokens[0] == 'path':
            submodule_path = tokens[2]
            submodule_info =_git_repo_info(os.path.join(basedir, submodule_path, '.git'))
            if not submodule_info:
                submodule_info = ' not found - use git submodule update --init ' + submodule_path
            result += "\n  {0}: {1}".format(submodule_path, submodule_info)
    f.close()
    return result


def version(prog):
    result = "{0} {1}".format(prog, __version__)
    gitinfo = _gitinfo()
    if gitinfo:
        result = result + " {0}".format(gitinfo)
    result = result + "\n  configured module search path = %s" % C.DEFAULT_MODULE_PATH
    return result

def version_info(gitinfo=False):
    if gitinfo:
        # expensive call, user with care
        ansible_version_string = version('')
    else:
        ansible_version_string = __version__
    ansible_version = ansible_version_string.split()[0]
    ansible_versions = ansible_version.split('.')
    for counter in range(len(ansible_versions)):
        if ansible_versions[counter] == "":
            ansible_versions[counter] = 0
        try:
            ansible_versions[counter] = int(ansible_versions[counter])
        except:
            pass
    if len(ansible_versions) < 3:
        for counter in range(len(ansible_versions), 3):
            ansible_versions.append(0)
    return {'string':      ansible_version_string.strip(),
            'full':        ansible_version,
            'major':       ansible_versions[0],
            'minor':       ansible_versions[1],
            'revision':    ansible_versions[2]}

def getch():
    ''' read in a single character '''
    fd = sys.stdin.fileno()
    old_settings = termios.tcgetattr(fd)
    try:
        tty.setraw(sys.stdin.fileno())
        ch = sys.stdin.read(1)
    finally:
        termios.tcsetattr(fd, termios.TCSADRAIN, old_settings)
    return ch

def sanitize_output(arg_string):
    ''' strips private info out of a string '''

    private_keys = ('password', 'login_password')

    output = []
    for part in arg_string.split():
        try:
            (k, v) = part.split('=', 1)
        except ValueError:
            v = heuristic_log_sanitize(part)
            output.append(v)
            continue

        if k in private_keys:
            v = 'VALUE_HIDDEN'
        else:
            v = heuristic_log_sanitize(v)
        output.append('%s=%s' % (k, v))

    output = ' '.join(output)
    return output


####################################################################
# option handling code for /usr/bin/ansible and ansible-playbook
# below this line

class SortedOptParser(optparse.OptionParser):
    '''Optparser which sorts the options by opt before outputting --help'''

    def format_help(self, formatter=None):
        self.option_list.sort(key=operator.methodcaller('get_opt_string'))
        return optparse.OptionParser.format_help(self, formatter=None)

def increment_debug(option, opt, value, parser):
    global VERBOSITY
    VERBOSITY += 1

def base_parser(constants=C, usage="", output_opts=False, runas_opts=False,
    async_opts=False, connect_opts=False, subset_opts=False, check_opts=False, diff_opts=False):
    ''' create an options parser for any ansible script '''

    parser = SortedOptParser(usage, version=version("%prog"))
    parser.add_option('-v','--verbose', default=False, action="callback",
        callback=increment_debug, help="verbose mode (-vvv for more, -vvvv to enable connection debugging)")

    parser.add_option('-f','--forks', dest='forks', default=constants.DEFAULT_FORKS, type='int',
        help="specify number of parallel processes to use (default=%s)" % constants.DEFAULT_FORKS)
    parser.add_option('-i', '--inventory-file', dest='inventory',
        help="specify inventory host file (default=%s)" % constants.DEFAULT_HOST_LIST,
        default=constants.DEFAULT_HOST_LIST)
    parser.add_option('-e', '--extra-vars', dest="extra_vars", action="append",
        help="set additional variables as key=value or YAML/JSON", default=[])
    parser.add_option('-u', '--user', default=constants.DEFAULT_REMOTE_USER, dest='remote_user',
        help='connect as this user (default=%s)' % constants.DEFAULT_REMOTE_USER)
    parser.add_option('-k', '--ask-pass', default=False, dest='ask_pass', action='store_true',
        help='ask for SSH password')
    parser.add_option('--private-key', default=constants.DEFAULT_PRIVATE_KEY_FILE, dest='private_key_file',
        help='use this file to authenticate the connection')
    parser.add_option('--ask-vault-pass', default=False, dest='ask_vault_pass', action='store_true',
        help='ask for vault password')
    parser.add_option('--vault-password-file', default=constants.DEFAULT_VAULT_PASSWORD_FILE,
        dest='vault_password_file', help="vault password file")
    parser.add_option('--list-hosts', dest='listhosts', action='store_true',
        help='outputs a list of matching hosts; does not execute anything else')
    parser.add_option('-M', '--module-path', dest='module_path',
        help="specify path(s) to module library (default=%s)" % constants.DEFAULT_MODULE_PATH,
        default=None)

    if subset_opts:
        parser.add_option('-l', '--limit', default=constants.DEFAULT_SUBSET, dest='subset',
            help='further limit selected hosts to an additional pattern')

    parser.add_option('-T', '--timeout', default=constants.DEFAULT_TIMEOUT, type='int',
        dest='timeout',
        help="override the SSH timeout in seconds (default=%s)" % constants.DEFAULT_TIMEOUT)

    if output_opts:
        parser.add_option('-o', '--one-line', dest='one_line', action='store_true',
            help='condense output')
        parser.add_option('-t', '--tree', dest='tree', default=None,
            help='log output to this directory')

    if runas_opts:
        # priv user defaults to root later on to enable detecting when this option was given here
        parser.add_option('-K', '--ask-sudo-pass', default=False, dest='ask_sudo_pass', action='store_true',
            help='ask for sudo password (deprecated, use become)')
        parser.add_option('--ask-su-pass', default=False, dest='ask_su_pass', action='store_true',
            help='ask for su password (deprecated, use become)')
        parser.add_option("-s", "--sudo", default=constants.DEFAULT_SUDO, action="store_true", dest='sudo',
            help="run operations with sudo (nopasswd) (deprecated, use become)")
        parser.add_option('-U', '--sudo-user', dest='sudo_user', default=None,
                          help='desired sudo user (default=root) (deprecated, use become)')
        parser.add_option('-S', '--su', default=constants.DEFAULT_SU, action='store_true',
            help='run operations with su (deprecated, use become)')
        parser.add_option('-R', '--su-user', default=None,
            help='run operations with su as this user (default=%s) (deprecated, use become)' % constants.DEFAULT_SU_USER)

        # consolidated privilege escalation (become)
        parser.add_option("-b", "--become", default=constants.DEFAULT_BECOME, action="store_true", dest='become',
            help="run operations with become (nopasswd implied)")
        parser.add_option('--become-method', dest='become_method', default=constants.DEFAULT_BECOME_METHOD, type='string',
            help="privilege escalation method to use (default=%s), valid choices: [ %s ]" % (constants.DEFAULT_BECOME_METHOD, ' | '.join(constants.BECOME_METHODS)))
        parser.add_option('--become-user', default=None, dest='become_user', type='string',
            help='run operations as this user (default=%s)' % constants.DEFAULT_BECOME_USER)
        parser.add_option('--ask-become-pass', default=False, dest='become_ask_pass', action='store_true',
            help='ask for privilege escalation password')


    if connect_opts:
        parser.add_option('-c', '--connection', dest='connection',
                          default=constants.DEFAULT_TRANSPORT,
                          help="connection type to use (default=%s)" % constants.DEFAULT_TRANSPORT)

    if async_opts:
        parser.add_option('-P', '--poll', default=constants.DEFAULT_POLL_INTERVAL, type='int',
            dest='poll_interval',
            help="set the poll interval if using -B (default=%s)" % constants.DEFAULT_POLL_INTERVAL)
        parser.add_option('-B', '--background', dest='seconds', type='int', default=0,
            help='run asynchronously, failing after X seconds (default=N/A)')

    if check_opts:
        parser.add_option("-C", "--check", default=False, dest='check', action='store_true',
            help="don't make any changes; instead, try to predict some of the changes that may occur"
        )

    if diff_opts:
        parser.add_option("-D", "--diff", default=False, dest='diff', action='store_true',
            help="when changing (small) files and templates, show the differences in those files; works great with --check"
        )

    return parser

def parse_extra_vars(extra_vars_opts, vault_pass):
    extra_vars = {}
    for extra_vars_opt in extra_vars_opts:
        extra_vars_opt = to_unicode(extra_vars_opt)
        if extra_vars_opt.startswith(u"@"):
            # Argument is a YAML file (JSON is a subset of YAML)
            extra_vars = combine_vars(extra_vars, parse_yaml_from_file(extra_vars_opt[1:], vault_password=vault_pass))
        elif extra_vars_opt and extra_vars_opt[0] in u'[{':
            # Arguments as YAML
            extra_vars = combine_vars(extra_vars, parse_yaml(extra_vars_opt))
        else:
            # Arguments as Key-value
            extra_vars = combine_vars(extra_vars, parse_kv(extra_vars_opt))
    return extra_vars

def ask_vault_passwords(ask_vault_pass=False, ask_new_vault_pass=False, confirm_vault=False, confirm_new=False):

    vault_pass = None
    new_vault_pass = None

    if ask_vault_pass:
        vault_pass = getpass.getpass(prompt="Vault password: ")

    if ask_vault_pass and confirm_vault:
        vault_pass2 = getpass.getpass(prompt="Confirm Vault password: ")
        if vault_pass != vault_pass2:
            raise errors.AnsibleError("Passwords do not match")

    if ask_new_vault_pass:
        new_vault_pass = getpass.getpass(prompt="New Vault password: ")

    if ask_new_vault_pass and confirm_new:
        new_vault_pass2 = getpass.getpass(prompt="Confirm New Vault password: ")
        if new_vault_pass != new_vault_pass2:
            raise errors.AnsibleError("Passwords do not match")

    # enforce no newline chars at the end of passwords
    if vault_pass:
        vault_pass = to_bytes(vault_pass, errors='strict', nonstring='simplerepr').strip()
    if new_vault_pass:
        new_vault_pass = to_bytes(new_vault_pass, errors='strict', nonstring='simplerepr').strip()

    return vault_pass, new_vault_pass

def ask_passwords(ask_pass=False, become_ask_pass=False, ask_vault_pass=False, become_method=C.DEFAULT_BECOME_METHOD):
    sshpass = None
    becomepass = None
    vaultpass = None
    become_prompt = ''

    if ask_pass:
        sshpass = getpass.getpass(prompt="SSH password: ")
        become_prompt = "%s password[defaults to SSH password]: " % become_method.upper()
        if sshpass:
            sshpass = to_bytes(sshpass, errors='strict', nonstring='simplerepr')
    else:
        become_prompt = "%s password: " % become_method.upper()

    if become_ask_pass:
        becomepass = getpass.getpass(prompt=become_prompt)
        if ask_pass and becomepass == '':
            becomepass = sshpass
        if becomepass:
            becomepass = to_bytes(becomepass)

<<<<<<< HEAD
    if ask_vault_pass and C.VAULT_GPG_NOPROMPT == False:
        vault_pass = getpass.getpass(prompt="Vault password: ")
    else:
        # We use gpg-agent to provide decryption passphrase
        vault_pass = False
=======
    if ask_vault_pass:
        vaultpass = getpass.getpass(prompt="Vault password: ")
        if vaultpass:
            vaultpass = to_bytes(vaultpass, errors='strict', nonstring='simplerepr').strip()

    return (sshpass, becomepass, vaultpass)


def choose_pass_prompt(options):

    if options.ask_su_pass:
        return 'su'
    elif options.ask_sudo_pass:
        return 'sudo'

    return options.become_method

def normalize_become_options(options):

    options.become_ask_pass = options.become_ask_pass or options.ask_sudo_pass or options.ask_su_pass or C.DEFAULT_BECOME_ASK_PASS
    options.become_user = options.become_user or options.sudo_user or options.su_user or C.DEFAULT_BECOME_USER

    if options.become:
        pass
    elif options.sudo:
        options.become = True
        options.become_method = 'sudo'
    elif options.su:
        options.become = True
        options.become_method = 'su'
>>>>>>> f5b00084


def do_encrypt(result, encrypt, salt_size=None, salt=None):
    if PASSLIB_AVAILABLE:
        try:
            crypt = getattr(passlib.hash, encrypt)
        except:
            raise errors.AnsibleError("passlib does not support '%s' algorithm" % encrypt)

        if salt_size:
            result = crypt.encrypt(result, salt_size=salt_size)
        elif salt:
            result = crypt.encrypt(result, salt=salt)
        else:
            result = crypt.encrypt(result)
    else:
        raise errors.AnsibleError("passlib must be installed to encrypt vars_prompt values")

    return result

def last_non_blank_line(buf):

    all_lines = buf.splitlines()
    all_lines.reverse()
    for line in all_lines:
        if (len(line) > 0):
            return line
    # shouldn't occur unless there's no output
    return ""

def filter_leading_non_json_lines(buf):
    '''
    used to avoid random output from SSH at the top of JSON output, like messages from
    tcagetattr, or where dropbear spews MOTD on every single command (which is nuts).

    need to filter anything which starts not with '{', '[', ', '=' or is an empty line.
    filter only leading lines since multiline JSON is valid.
    '''

    filtered_lines = StringIO.StringIO()
    stop_filtering = False
    for line in buf.splitlines():
        if stop_filtering or line.startswith('{') or line.startswith('['):
            stop_filtering = True
            filtered_lines.write(line + '\n')
    return filtered_lines.getvalue()

def boolean(value):
    val = str(value)
    if val.lower() in [ "true", "t", "y", "1", "yes" ]:
        return True
    else:
        return False

def make_become_cmd(cmd, user, shell, method, flags=None, exe=None):
    """
    helper function for connection plugins to create privilege escalation commands
    """

    randbits = ''.join(chr(random.randint(ord('a'), ord('z'))) for x in xrange(32))
    success_key = 'BECOME-SUCCESS-%s' % randbits
    prompt = None
    becomecmd = None

    shell = shell or '$SHELL'

    if method == 'sudo':
        # Rather than detect if sudo wants a password this time, -k makes sudo always ask for
        # a password if one is required. Passing a quoted compound command to sudo (or sudo -s)
        # directly doesn't work, so we shellquote it with pipes.quote() and pass the quoted
        # string to the user's shell.  We loop reading output until we see the randomly-generated
        # sudo prompt set with the -p option.
        prompt = '[sudo via ansible, key=%s] password: ' % randbits
        exe = exe or C.DEFAULT_SUDO_EXE
        becomecmd = '%s -k && %s %s -S -p "%s" -u %s %s -c %s' % \
            (exe, exe, flags or C.DEFAULT_SUDO_FLAGS, prompt, user, shell, pipes.quote('echo %s; %s' % (success_key, cmd)))

    elif method == 'su':
        exe = exe or C.DEFAULT_SU_EXE
        flags = flags or C.DEFAULT_SU_FLAGS
        becomecmd = '%s %s %s -c "%s -c %s"' % (exe, flags, user, shell, pipes.quote('echo %s; %s' % (success_key, cmd)))

    elif method == 'pbrun':
        prompt = 'assword:'
        exe = exe or 'pbrun'
        flags = flags or ''
        becomecmd = '%s -b -l %s -u %s "%s"' % (exe, flags, user, pipes.quote('echo %s; %s' % (success_key,cmd)))

    elif method == 'pfexec':
        exe = exe or 'pfexec'
        flags = flags or ''
        # No user as it uses it's own exec_attr to figure it out
        becomecmd = '%s %s "%s"' % (exe, flags, pipes.quote('echo %s; %s' % (success_key,cmd)))

    if becomecmd is None:
        raise errors.AnsibleError("Privilege escalation method not found: %s" % method)

    return (('%s -c ' % shell) + pipes.quote(becomecmd), prompt, success_key)


def make_sudo_cmd(sudo_exe, sudo_user, executable, cmd):
    """
    helper function for connection plugins to create sudo commands
    """
    return make_become_cmd(cmd, sudo_user, executable, 'sudo', C.DEFAULT_SUDO_FLAGS, sudo_exe)


def make_su_cmd(su_user, executable, cmd):
    """
    Helper function for connection plugins to create direct su commands
    """
    return make_become_cmd(cmd, su_user, executable, 'su', C.DEFAULT_SU_FLAGS, C.DEFAULT_SU_EXE)

def get_diff(diff):
    # called by --diff usage in playbook and runner via callbacks
    # include names in diffs 'before' and 'after' and do diff -U 10

    try:
        with warnings.catch_warnings():
            warnings.simplefilter('ignore')
            ret = []
            if 'dst_binary' in diff:
                ret.append("diff skipped: destination file appears to be binary\n")
            if 'src_binary' in diff:
                ret.append("diff skipped: source file appears to be binary\n")
            if 'dst_larger' in diff:
                ret.append("diff skipped: destination file size is greater than %d\n" % diff['dst_larger'])
            if 'src_larger' in diff:
                ret.append("diff skipped: source file size is greater than %d\n" % diff['src_larger'])
            if 'before' in diff and 'after' in diff:
                if 'before_header' in diff:
                    before_header = "before: %s" % diff['before_header']
                else:
                    before_header = 'before'
                if 'after_header' in diff:
                    after_header = "after: %s" % diff['after_header']
                else:
                    after_header = 'after'
                differ = difflib.unified_diff(to_unicode(diff['before']).splitlines(True), to_unicode(diff['after']).splitlines(True), before_header, after_header, '', '', 10)
                for line in list(differ):
                    ret.append(line)
            return u"".join(ret)
    except UnicodeDecodeError:
        return ">> the files are different, but the diff library cannot compare unicode strings"

def is_list_of_strings(items):
    for x in items:
        if not isinstance(x, basestring):
            return False
    return True

def list_union(a, b):
    result = []
    for x in a:
        if x not in result:
            result.append(x)
    for x in b:
        if x not in result:
            result.append(x)
    return result

def list_intersection(a, b):
    result = []
    for x in a:
        if x in b and x not in result:
            result.append(x)
    return result

def list_difference(a, b):
    result = []
    for x in a:
        if x not in b and x not in result:
            result.append(x)
    for x in b:
        if x not in a and x not in result:
            result.append(x)
    return result

def contains_vars(data):
    '''
    returns True if the data contains a variable pattern
    '''
    return "$" in data or "{{" in data

def safe_eval(expr, locals={}, include_exceptions=False):
    '''
    This is intended for allowing things like:
    with_items: a_list_variable

    Where Jinja2 would return a string but we do not want to allow it to
    call functions (outside of Jinja2, where the env is constrained). If
    the input data to this function came from an untrusted (remote) source,
    it should first be run through _clean_data_struct() to ensure the data
    is further sanitized prior to evaluation.

    Based on:
    http://stackoverflow.com/questions/12523516/using-ast-and-whitelists-to-make-pythons-eval-safe
    '''

    # this is the whitelist of AST nodes we are going to
    # allow in the evaluation. Any node type other than
    # those listed here will raise an exception in our custom
    # visitor class defined below.
    SAFE_NODES = set(
        (
            ast.Add,
            ast.BinOp,
            ast.Call,
            ast.Compare,
            ast.Dict,
            ast.Div,
            ast.Expression,
            ast.List,
            ast.Load,
            ast.Mult,
            ast.Num,
            ast.Name,
            ast.Str,
            ast.Sub,
            ast.Tuple,
            ast.UnaryOp,
        )
    )

    # AST node types were expanded after 2.6
    if not sys.version.startswith('2.6'):
        SAFE_NODES.union(
            set(
                (ast.Set,)
            )
        )

    filter_list = []
    for filter in filter_loader.all():
        filter_list.extend(filter.filters().keys())

    CALL_WHITELIST = C.DEFAULT_CALLABLE_WHITELIST + filter_list

    class CleansingNodeVisitor(ast.NodeVisitor):
        def generic_visit(self, node, inside_call=False):
            if type(node) not in SAFE_NODES:
                raise Exception("invalid expression (%s)" % expr)
            elif isinstance(node, ast.Call):
                inside_call = True
            elif isinstance(node, ast.Name) and inside_call:
                if hasattr(builtin, node.id) and node.id not in CALL_WHITELIST:
                    raise Exception("invalid function: %s" % node.id)
            # iterate over all child nodes
            for child_node in ast.iter_child_nodes(node):
                self.generic_visit(child_node, inside_call)

    if not isinstance(expr, basestring):
        # already templated to a datastructure, perhaps?
        if include_exceptions:
            return (expr, None)
        return expr

    cnv = CleansingNodeVisitor()
    try:
        parsed_tree = ast.parse(expr, mode='eval')
        cnv.visit(parsed_tree)
        compiled = compile(parsed_tree, expr, 'eval')
        result = eval(compiled, {}, locals)

        if include_exceptions:
            return (result, None)
        else:
            return result
    except SyntaxError, e:
        # special handling for syntax errors, we just return
        # the expression string back as-is
        if include_exceptions:
            return (expr, None)
        return expr
    except Exception, e:
        if include_exceptions:
            return (expr, e)
        return expr


def listify_lookup_plugin_terms(terms, basedir, inject):

    from ansible.utils import template

    if isinstance(terms, basestring):
        # someone did:
        #    with_items: alist
        # OR
        #    with_items: {{ alist }}

        stripped = terms.strip()
        if not (stripped.startswith('{') or stripped.startswith('[')) and \
           not stripped.startswith("/") and \
           not stripped.startswith('set([') and \
           not LOOKUP_REGEX.search(terms):
            # if not already a list, get ready to evaluate with Jinja2
            # not sure why the "/" is in above code :)
            try:
                new_terms = template.template(basedir, "{{ %s }}" % terms, inject)
                if isinstance(new_terms, basestring) and "{{" in new_terms:
                    pass
                else:
                    terms = new_terms
            except:
                pass

        if '{' in terms or '[' in terms:
            # Jinja2 already evaluated a variable to a list.
            # Jinja2-ified list needs to be converted back to a real type
            # TODO: something a bit less heavy than eval
            return safe_eval(terms)

        if isinstance(terms, basestring):
            terms = [ terms ]

    return terms

def combine_vars(a, b):

    _validate_both_dicts(a, b)

    if C.DEFAULT_HASH_BEHAVIOUR == "merge":
        return merge_hash(a, b)
    else:
        return dict(a.items() + b.items())

def random_password(length=20, chars=C.DEFAULT_PASSWORD_CHARS):
    '''Return a random password string of length containing only chars.'''

    password = []
    while len(password) < length:
        new_char = os.urandom(1)
        if new_char in chars:
            password.append(new_char)

    return ''.join(password)

def before_comment(msg):
    ''' what's the part of a string before a comment? '''
    msg = msg.replace("\#","**NOT_A_COMMENT**")
    msg = msg.split("#")[0]
    msg = msg.replace("**NOT_A_COMMENT**","#")
    return msg

def load_vars(basepath, results, vault_password=None):
    """
    Load variables from any potential yaml filename combinations of basepath,
    returning result.
    """

    paths_to_check = [ "".join([basepath, ext])
                       for ext in C.YAML_FILENAME_EXTENSIONS ]

    found_paths = []

    for path in paths_to_check:
        found, results = _load_vars_from_path(path, results, vault_password=vault_password)
        if found:
            found_paths.append(path)


    # disallow the potentially confusing situation that there are multiple
    # variable files for the same name. For example if both group_vars/all.yml
    # and group_vars/all.yaml
    if len(found_paths) > 1:
        raise errors.AnsibleError("Multiple variable files found. "
            "There should only be one. %s" % ( found_paths, ))

    return results

## load variables from yaml files/dirs
#  e.g. host/group_vars
#
def _load_vars_from_path(path, results, vault_password=None):
    """
    Robustly access the file at path and load variables, carefully reporting
    errors in a friendly/informative way.

    Return the tuple (found, new_results, )
    """

    try:
        # in the case of a symbolic link, we want the stat of the link itself,
        # not its target
        pathstat = os.lstat(path)
    except os.error, err:
        # most common case is that nothing exists at that path.
        if err.errno == errno.ENOENT:
            return False, results
        # otherwise this is a condition we should report to the user
        raise errors.AnsibleError(
            "%s is not accessible: %s."
            " Please check its permissions." % ( path, err.strerror))

    # symbolic link
    if stat.S_ISLNK(pathstat.st_mode):
        try:
            target = os.path.realpath(path)
        except os.error, err2:
            raise errors.AnsibleError("The symbolic link at %s "
                "is not readable: %s.  Please check its permissions."
                % (path, err2.strerror, ))
        # follow symbolic link chains by recursing, so we repeat the same
        # permissions checks above and provide useful errors.
        return _load_vars_from_path(target, results, vault_password)

    # directory
    if stat.S_ISDIR(pathstat.st_mode):

        # support organizing variables across multiple files in a directory
        return True, _load_vars_from_folder(path, results, vault_password=vault_password)

    # regular file
    elif stat.S_ISREG(pathstat.st_mode):
        data = parse_yaml_from_file(path, vault_password=vault_password)
        if data and type(data) != dict:
            raise errors.AnsibleError(
                "%s must be stored as a dictionary/hash" % path)
        elif data is None:
            data = {}

        # combine vars overrides by default but can be configured to do a
        # hash merge in settings
        results = combine_vars(results, data)
        return True, results

    # something else? could be a fifo, socket, device, etc.
    else:
        raise errors.AnsibleError("Expected a variable file or directory "
            "but found a non-file object at path %s" % (path, ))

def _load_vars_from_folder(folder_path, results, vault_password=None):
    """
    Load all variables within a folder recursively.
    """

    # this function and _load_vars_from_path are mutually recursive

    try:
        names = os.listdir(folder_path)
    except os.error, err:
        raise errors.AnsibleError(
            "This folder cannot be listed: %s: %s."
             % ( folder_path, err.strerror))

    # evaluate files in a stable order rather than whatever order the
    # filesystem lists them.
    names.sort()

    # do not parse hidden files or dirs, e.g. .svn/
    paths = [os.path.join(folder_path, name) for name in names if not name.startswith('.')]
    for path in paths:
        _found, results = _load_vars_from_path(path, results, vault_password=vault_password)
    return results

def update_hash(hash, key, new_value):
    ''' used to avoid nested .update calls on the parent '''

    value = hash.get(key, {})
    value.update(new_value)
    hash[key] = value

def censor_unlogged_data(data):
    '''
    used when the no_log: True attribute is passed to a task to keep data from a callback.
    NOT intended to prevent variable registration, but only things from showing up on
    screen
    '''
    new_data = {}
    for (x,y) in data.iteritems():
       if x in [ 'skipped', 'changed', 'failed', 'rc' ]:
           new_data[x] = y
    new_data['censored'] = 'results hidden due to no_log parameter'
    return new_data

def check_mutually_exclusive_privilege(options, parser):

    # privilege escalation command line arguments need to be mutually exclusive
    if (options.su or options.su_user or options.ask_su_pass) and \
                (options.sudo or options.sudo_user or options.ask_sudo_pass) or \
        (options.su or options.su_user or options.ask_su_pass) and \
                (options.become or options.become_user or options.become_ask_pass) or \
        (options.sudo or options.sudo_user or options.ask_sudo_pass) and \
                (options.become or options.become_user or options.become_ask_pass):

            parser.error("Sudo arguments ('--sudo', '--sudo-user', and '--ask-sudo-pass') "
                         "and su arguments ('-su', '--su-user', and '--ask-su-pass') "
                         "and become arguments ('--become', '--become-user', and '--ask-become-pass')"
                         " are exclusive of each other")

<|MERGE_RESOLUTION|>--- conflicted
+++ resolved
@@ -1137,17 +1137,13 @@
         if becomepass:
             becomepass = to_bytes(becomepass)
 
-<<<<<<< HEAD
     if ask_vault_pass and C.VAULT_GPG_NOPROMPT == False:
-        vault_pass = getpass.getpass(prompt="Vault password: ")
-    else:
-        # We use gpg-agent to provide decryption passphrase
-        vault_pass = False
-=======
-    if ask_vault_pass:
         vaultpass = getpass.getpass(prompt="Vault password: ")
         if vaultpass:
             vaultpass = to_bytes(vaultpass, errors='strict', nonstring='simplerepr').strip()
+    else:
+        # We use gpg-agent to provide decryption passphrase
+        vaultpass = False
 
     return (sshpass, becomepass, vaultpass)
 
@@ -1174,8 +1170,6 @@
     elif options.su:
         options.become = True
         options.become_method = 'su'
->>>>>>> f5b00084
-
 
 def do_encrypt(result, encrypt, salt_size=None, salt=None):
     if PASSLIB_AVAILABLE:
