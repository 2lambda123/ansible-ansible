#!/usr/bin/python
# -*- coding: utf-8 -*-

# (c) 2013-2014, Epic Games, Inc.
# GNU General Public License v3.0+ (see COPYING or https://www.gnu.org/licenses/gpl-3.0.txt)

from __future__ import absolute_import, division, print_function
__metaclass__ = type


ANSIBLE_METADATA = {'metadata_version': '1.0',
                    'status': ['preview'],
                    'supported_by': 'community'}


DOCUMENTATION = '''
---
module: zabbix_host
short_description: Zabbix host creates/updates/deletes
description:
   - This module allows you to create, modify and delete Zabbix host entries and associated group and template data.
version_added: "2.0"
author:
    - "(@cove)"
    - "Tony Minfei Ding"
    - "Harrison Gu (@harrisongu)"
    - "Werner Dijkerman (@dj-wasabi)"
requirements:
    - "python >= 2.6"
    - zabbix-api
options:
    server_url:
        description:
            - Url of Zabbix server, with protocol (http or https).
        required: true
        aliases: [ "url" ]
    login_user:
        description:
            - Zabbix user name, used to authenticate against the server.
        required: true
    login_password:
        description:
            - Zabbix user password.
        required: true
    http_login_user:
        description:
            - Basic Auth login
        required: false
        default: None
        version_added: "2.1"
    http_login_password:
        description:
            - Basic Auth password
        required: false
        default: None
        version_added: "2.1"
    host_name:
        description:
            - Name of the host in Zabbix.
            - host_name is the unique identifier used and cannot be updated using this module.
        required: true
    visible_name:
        description:
            - Visible name of the host in Zabbix.
        required: false
        version_added: '2.3'
    host_groups:
        description:
            - List of host groups the host is part of.
        required: false
    link_templates:
        description:
            - List of templates linked to the host.
        required: false
        default: None
    inventory_mode:
        description:
            - Configure the inventory mode.
        choices: ['automatic', 'manual', 'disabled']
        required: false
        default: None
        version_added: '2.1'
    status:
        description:
            - Monitoring status of the host.
        required: false
        choices: ['enabled', 'disabled']
        default: "enabled"
    state:
        description:
            - State of the host.
            - On C(present), it will create if host does not exist or update the host if the associated data is different.
            - On C(absent) will remove a host if it exists.
        required: false
        choices: ['present', 'absent']
        default: "present"
    timeout:
        description:
            - The timeout of API request (seconds).
        default: 10
    proxy:
        description:
            - The name of the Zabbix Proxy to be used
        default: None
    interfaces:
        description:
            - List of interfaces to be created for the host (see example below).
            - 'Available values are: dns, ip, main, port, type and useip.'
            - Please review the interface documentation for more information on the supported properties
            - 'https://www.zabbix.com/documentation/2.0/manual/appendix/api/hostinterface/definitions#host_interface'
        required: false
        default: []
    tls_connect:
        description:
            - Specifies what encryption to use for outgoing connections.
            - Possible value is "None", "PSK", or "certificate"
        default: "None"
        version_added: "2.4"
    tls_accept:
        description:
            - Specifies what types of connections are allowed for incoming connections.
            - Possible values, "None", "PSK", or "certificate"
            - Values can be combined in a list.
        default: "['None']"
        version_added: "2.4"
    tls_psk_identity:
        description:
            - PSK value is a hard to guess string of hexadecimal digits.
            - It is a unique name by which this specific PSK is referred to by Zabbix components
            - Do not put sensitive information in PSK identity string, it is transmitted over the network unencrypted.
        required: false
        version_added: "2.4"
    tls_psk:
        description:
            - The preshared key, at least 32 hex digits. Required if either tls_connect or tls_accept has PSK enabled.
        required: false
        version_added: "2.4"
    tls_issuer:
        description:
            - Required certificate issuer.
        required: false
        version_added: "2.4"
    tls_subject:
        description:
            - Required certificate subject.
        required: false
        version_added: "2.4"
    force:
        description:
            - Overwrite the host configuration, even if already present
        required: false
        default: "yes"
        choices: [ "yes", "no" ]
        version_added: "2.0"
'''

EXAMPLES = '''
- name: Create a new host or update an existing host's info
  local_action:
    module: zabbix_host
    server_url: http://monitor.example.com
    login_user: username
    login_password: password
    host_name: ExampleHost
    visible_name: ExampleName
    host_groups:
      - Example group1
      - Example group2
    link_templates:
      - Example template1
      - Example template2
    status: enabled
    state: present
    inventory_mode: automatic
    interfaces:
      - type: 1
        main: 1
        useip: 1
        ip: 10.xx.xx.xx
        dns: ""
        port: 10050
      - type: 4
        main: 1
        useip: 1
        ip: 10.xx.xx.xx
        dns: ""
        port: 12345
    proxy: a.zabbix.proxy

- name: Create a new host or update an existing host's tls settings
  local_action:
    module: zabbix_host
    server_url: http://monitor.example.com
    login_user: username
    login_password: password
    host_name: ExampleHost
    visible_name: ExampleName
    host_groups:
      - Example group1
    tls_psk_identity: test
    tls_connect: PSK
    tls_psk: 123456789abcdef123456789abcdef12

'''

import copy

try:
    from zabbix_api import ZabbixAPI, ZabbixAPISubClass


    # Extend the ZabbixAPI
    # Since the zabbix-api python module too old (version 1.0, no higher version so far),
    # it does not support the 'hostinterface' api calls,
    # so we have to inherit the ZabbixAPI class to add 'hostinterface' support.
    class ZabbixAPIExtends(ZabbixAPI):
        hostinterface = None

        def __init__(self, server, timeout, user, passwd, **kwargs):
            ZabbixAPI.__init__(self, server, timeout=timeout, user=user, passwd=passwd)
            self.hostinterface = ZabbixAPISubClass(self, dict({"prefix": "hostinterface"}, **kwargs))


    HAS_ZABBIX_API = True
except ImportError:
    HAS_ZABBIX_API = False

<<<<<<< HEAD
=======
from ansible.module_utils.basic import AnsibleModule

>>>>>>> a8e4c9be

class Host(object):
    def __init__(self, module, zbx):
        self._module = module
        self._zapi = zbx

    # exist host
    def is_host_exist(self, host_name):
        result = self._zapi.host.get({'filter': {'host': host_name}})
        return result

    # check if host group exists
    def check_host_group_exist(self, group_names):
        for group_name in group_names:
            result = self._zapi.hostgroup.get({'filter': {'name': group_name}})
            if not result:
                self._module.fail_json(msg="Hostgroup not found: %s" % group_name)
        return True

    def get_template_ids(self, template_list):
        template_ids = []
        if template_list is None or len(template_list) == 0:
            return template_ids
        for template in template_list:
            template_list = self._zapi.template.get({'output': 'extend', 'filter': {'host': template}})
            if len(template_list) < 1:
                self._module.fail_json(msg="Template not found: %s" % template)
            else:
                template_id = template_list[0]['templateid']
                template_ids.append(template_id)
        return template_ids

    def add_host(self, host_name, group_ids, status, interfaces, proxy_id, visible_name, tls_connect,
                 tls_accept, tls_psk_identity, tls_psk, tls_issuer, tls_subject):
        try:
            if self._module.check_mode:
                self._module.exit_json(changed=True)
            parameters = {'host': host_name, 'interfaces': interfaces, 'groups': group_ids, 'status': status,
                          'tls_connect': tls_connect, 'tls_accept': tls_accept}
            if proxy_id:
                parameters['proxy_hostid'] = proxy_id
            if visible_name:
                parameters['name'] = visible_name
            if tls_psk_identity:
                parameters['tls_psk_identity'] = tls_psk_identity
            if tls_psk:
                parameters['tls_psk'] = tls_psk
            if tls_issuer:
                parameters['tls_issuer'] = tls_issuer
            if tls_subject:
                parameters['tls_subject'] = tls_subject
            host_list = self._zapi.host.create(parameters)
            if len(host_list) >= 1:
                return host_list['hostids'][0]
        except Exception as e:
            self._module.fail_json(msg="Failed to create host %s: %s" % (host_name, e))

    def update_host(self, host_name, group_ids, status, host_id, interfaces, exist_interface_list, proxy_id,
                    visible_name, tls_connect, tls_accept, tls_psk_identity, tls_psk, tls_issuer, tls_subject):
        try:
            if self._module.check_mode:
                self._module.exit_json(changed=True)

            parameters = {'hostid': host_id, 'groups': group_ids, 'status': status, 'tls_connect': tls_connect,
                          'tls_accept': tls_accept}
            if proxy_id:
                parameters['proxy_hostid'] = proxy_id
            if visible_name:
                parameters['name'] = visible_name
            if tls_psk_identity:
                parameters['tls_psk_identity'] = tls_psk_identity
            if tls_psk:
                parameters['tls_psk'] = tls_psk
            if tls_issuer:
                parameters['tls_issuer'] = tls_issuer
            if tls_subject:
                parameters['tls_subject'] = tls_subject
            self._zapi.host.update(parameters)
            interface_list_copy = copy.deepcopy(exist_interface_list)
            if interfaces:
                for interface in interfaces:
                    flag = False
                    interface_str = interface
                    for exist_interface in exist_interface_list:
                        interface_type = interface['type']
                        exist_interface_type = int(exist_interface['type'])
                        if interface_type == exist_interface_type:
                            # update
                            interface_str['interfaceid'] = exist_interface['interfaceid']
                            self._zapi.hostinterface.update(interface_str)
                            flag = True
                            interface_list_copy.remove(exist_interface)
                            break
                    if not flag:
                        # add
                        interface_str['hostid'] = host_id
                        self._zapi.hostinterface.create(interface_str)
                        # remove
                remove_interface_ids = []
                for remove_interface in interface_list_copy:
                    interface_id = remove_interface['interfaceid']
                    remove_interface_ids.append(interface_id)
                if len(remove_interface_ids) > 0:
                    self._zapi.hostinterface.delete(remove_interface_ids)
        except Exception as e:
            self._module.fail_json(msg="Failed to update host %s: %s" % (host_name, e))

    def delete_host(self, host_id, host_name):
        try:
            if self._module.check_mode:
                self._module.exit_json(changed=True)
            self._zapi.host.delete([host_id])
        except Exception as e:
            self._module.fail_json(msg="Failed to delete host %s: %s" % (host_name, e))

    # get host by host name
    def get_host_by_host_name(self, host_name):
        host_list = self._zapi.host.get({'output': 'extend', 'filter': {'host': [host_name]}})
        if len(host_list) < 1:
            self._module.fail_json(msg="Host not found: %s" % host_name)
        else:
            return host_list[0]

    # get proxyid by proxy name
    def get_proxyid_by_proxy_name(self, proxy_name):
        proxy_list = self._zapi.proxy.get({'output': 'extend', 'filter': {'host': [proxy_name]}})
        if len(proxy_list) < 1:
            self._module.fail_json(msg="Proxy not found: %s" % proxy_name)
        else:
            return proxy_list[0]['proxyid']

    # get group ids by group names
    def get_group_ids_by_group_names(self, group_names):
        group_ids = []
        if self.check_host_group_exist(group_names):
            group_list = self._zapi.hostgroup.get({'output': 'extend', 'filter': {'name': group_names}})
            for group in group_list:
                group_id = group['groupid']
                group_ids.append({'groupid': group_id})
        return group_ids

    # get host templates by host id
    def get_host_templates_by_host_id(self, host_id):
        template_ids = []
        template_list = self._zapi.template.get({'output': 'extend', 'hostids': host_id})
        for template in template_list:
            template_ids.append(template['templateid'])
        return template_ids

    # get host groups by host id
    def get_host_groups_by_host_id(self, host_id):
        exist_host_groups = []
        host_groups_list = self._zapi.hostgroup.get({'output': 'extend', 'hostids': host_id})

        if len(host_groups_list) >= 1:
            for host_groups_name in host_groups_list:
                exist_host_groups.append(host_groups_name['name'])
        return exist_host_groups

    # check the exist_interfaces whether it equals the interfaces or not
    def check_interface_properties(self, exist_interface_list, interfaces):
        # Construct two sorted lists of properties to compare them
        properties = ["dns", "ip", "main", "port", "type", "useip", "bulk"]
        defaults = {"bulk": "1"}

        interface_property_list = [
            list( str(interface.get(property, defaults.get(property, None) )) for property in properties )
            for interface in interfaces or []
        ]
        interface_property_list.sort()

        exist_interface_property_list = [
            list( str(interface.get(property, defaults.get(property, None) )) for property in properties )
            for interface in exist_interface_list or []
        ]
        exist_interface_property_list.sort()

        # Now simply compare these lists

        if interface_property_list != exist_interface_property_list:
            return True

        return False

    # get the status of host by host
    def get_host_status_by_host(self, host):
        return host['status']

    # check all the properties before link or clear template
    def check_all_properties(self, host_id, host_groups, status, interfaces, template_ids,
                             exist_interfaces, host, proxy_id, visible_name,
                             tls_connect_int, tls_accept_int, tls_psk_identity, tls_psk, tls_issuer, tls_subject):
        # get the existing host's groups
        exist_host_groups = self.get_host_groups_by_host_id(host_id)
        if set(host_groups) != set(exist_host_groups):
            return True

        # get the existing status
        exist_status = self.get_host_status_by_host(host)
        if int(status) != int(exist_status):
            return True

        # check the exist_interfaces whether it equals the interfaces or not
        if self.check_interface_properties(exist_interfaces, interfaces):
            return True

        # get the existing templates
        exist_template_ids = self.get_host_templates_by_host_id(host_id)
        if set(list(template_ids)) != set(exist_template_ids):
            return True

        if proxy_id:
            if host['proxy_hostid'] != proxy_id:
                return True

        if visible_name:
            if host['name'] != visible_name:
                return True

        if int(host.get('tls_connect', u'1')) != tls_connect_int:
            return True

        if int(host.get('tls_accept', u'1')) != tls_accept_int:
            return True

        if tls_psk_identity:
            if host.get('tls_psk_identity', None) != tls_psk_identity:
                return True

        if tls_psk:
            if host.get('tls_psk', None) != tls_psk:
                return True

        if tls_issuer:
            if host.get('tls_issuer', None) != tls_issuer:
                return True

        if tls_subject:
            if host.get('tls_subject', None) != tls_subject:
                return True

        return False

    # link or clear template of the host
    def link_or_clear_template(self, host_id, template_id_list):
        # get host's exist template ids
        exist_template_id_list = self.get_host_templates_by_host_id(host_id)

        exist_template_ids = set(exist_template_id_list)
        template_ids = set(template_id_list)
        template_id_list = list(template_ids)

        # get unlink and clear templates
        templates_clear = exist_template_ids.difference(template_ids)
        templates_clear_list = list(templates_clear)
        request_str = {'hostid': host_id, 'templates': template_id_list, 'templates_clear': templates_clear_list}
        try:
            if self._module.check_mode:
                self._module.exit_json(changed=True)
            self._zapi.host.update(request_str)
        except Exception as e:
            self._module.fail_json(msg="Failed to link template to host: %s" % e)

    # Update the host inventory_mode
    def update_inventory_mode(self, host_id, inventory_mode):

        # nothing was set, do nothing
        if not inventory_mode:
            return

        if inventory_mode == "automatic":
            inventory_mode = int(1)
        elif inventory_mode == "manual":
            inventory_mode = int(0)
        elif inventory_mode == "disabled":
            inventory_mode = int(-1)

        # watch for - https://support.zabbix.com/browse/ZBX-6033
        request_str = {'hostid': host_id, 'inventory_mode': inventory_mode}
        try:
            if self._module.check_mode:
                self._module.exit_json(changed=True)
            self._zapi.host.update(request_str)
        except Exception as e:
            self._module.fail_json(msg="Failed to set inventory_mode to host: %s" % e)

    # Calculate encryption level
    def get_encryption_level(self, parameters):
        settings = {'None': 1, 'PSK': 2, 'certificate': 4}
        value = 0
        for item in parameters:
            value += settings[item]
        if value != 0:
            return value
        else:
            # When nothing or an incorrect params are given, always return 1 (None)
            return 1


def main():
    module = AnsibleModule(
        argument_spec=dict(
            server_url=dict(type='str', required=True, aliases=['url']),
            login_user=dict(type='str', required=True),
            login_password=dict(type='str', required=True, no_log=True),
            host_name=dict(type='str', required=True),
            http_login_user=dict(type='str', required=False, default=None),
            http_login_password=dict(type='str', required=False, default=None, no_log=True),
            host_groups=dict(type='list', required=False),
            link_templates=dict(type='list', required=False),
            status=dict(default="enabled", choices=['enabled', 'disabled']),
            state=dict(default="present", choices=['present', 'absent']),
            inventory_mode=dict(required=False, choices=['automatic', 'manual', 'disabled']),
            tls_connect=dict(type='str', default='None'),
            tls_accept=dict(type='list', default=['None']),
            tls_psk_identity=dict(type='str', required=False),
            tls_psk=dict(type='str', required=False),
            tls_issuer=dict(type='str', required=False),
            tls_subject=dict(type='str', required=False),
            timeout=dict(type='int', default=10),
            interfaces=dict(type='list', required=False),
            force=dict(type='bool', default=True),
            proxy=dict(type='str', required=False),
            visible_name=dict(type='str', required=False)

        ),
        supports_check_mode=True
    )

    if not HAS_ZABBIX_API:
        module.fail_json(msg="Missing required zabbix-api module (check docs or install with: pip install zabbix-api)")

    server_url = module.params['server_url']
    login_user = module.params['login_user']
    login_password = module.params['login_password']
    http_login_user = module.params['http_login_user']
    http_login_password = module.params['http_login_password']
    host_name = module.params['host_name']
    visible_name = module.params['visible_name']
    host_groups = module.params['host_groups']
    link_templates = module.params['link_templates']
    inventory_mode = module.params['inventory_mode']
    tls_connect = module.params['tls_connect']
    tls_accept = module.params['tls_accept']
    tls_psk_identity = module.params['tls_psk_identity']
    tls_psk = module.params['tls_psk']
    tls_issuer = module.params['tls_issuer']
    tls_subject = module.params['tls_subject']
    status = module.params['status']
    state = module.params['state']
    timeout = module.params['timeout']
    interfaces = module.params['interfaces']
    force = module.params['force']
    proxy = module.params['proxy']

    # convert enabled to 0; disabled to 1
    status = 1 if status == "disabled" else 0

    zbx = None
    # login to zabbix
    try:
        zbx = ZabbixAPIExtends(server_url, timeout=timeout, user=http_login_user, passwd=http_login_password)
        zbx.login(login_user, login_password)
    except Exception as e:
        module.fail_json(msg="Failed to connect to Zabbix server: %s" % e)

    host = Host(module, zbx)

    template_ids = []
    if link_templates:
        template_ids = host.get_template_ids(link_templates)

    group_ids = []

    if host_groups:
        group_ids = host.get_group_ids_by_group_names(host_groups)

    ip = ""
    if interfaces:
        for interface in interfaces:
            if interface['type'] == 1:
                ip = interface['ip']

    # Calculate encryption levels
    tls_connect_list = [tls_connect]
    tls_connect_int = host.get_encryption_level(parameters=tls_connect_list)
    tls_accept_int = host.get_encryption_level(parameters=tls_accept)

    # check if host exist
    is_host_exist = host.is_host_exist(host_name)

    if is_host_exist:
        # Use proxy specified, or set to None when updating host
        if proxy:
            proxy_id = host.get_proxyid_by_proxy_name(proxy)
        else:
            proxy_id = None

        # get host id by host name
        zabbix_host_obj = host.get_host_by_host_name(host_name)
        host_id = zabbix_host_obj['hostid']

        if state == "absent":
            # remove host
            host.delete_host(host_id, host_name)
            module.exit_json(changed=True, result="Successfully delete host %s" % host_name)
        else:
            if not group_ids:
                module.fail_json(msg="Specify at least one group for updating host '%s'." % host_name)

            if not force:
                module.fail_json(changed=False, result="Host present, Can't update configuration without force")

            # get exist host's interfaces
            exist_interfaces = host._zapi.hostinterface.get({'output': 'extend', 'hostids': host_id})

            if host.check_all_properties(host_id, host_groups, status, interfaces, template_ids,
                                         exist_interfaces, zabbix_host_obj, proxy_id, visible_name,
                                         tls_connect_int, tls_accept_int, tls_psk_identity, tls_psk, tls_issuer, tls_subject):
                host.update_host(host_name, group_ids, status, host_id,
                                 interfaces, exist_interfaces, proxy_id, visible_name, tls_connect_int, tls_accept_int,
                                 tls_psk_identity, tls_psk, tls_issuer, tls_subject)
                host.link_or_clear_template(host_id, template_ids)
                host.update_inventory_mode(host_id, inventory_mode)
                module.exit_json(changed=True,
                                 result="Successfully update host %s (%s) and linked with template '%s'"
                                        % (host_name, ip, link_templates))
            else:
                module.exit_json(changed=False)
    else:
        if state == "absent":
            # the host is already deleted.
            module.exit_json(changed=False)

        # Use proxy specified, or set to 0 when adding new host
        if proxy:
            proxy_id = host.get_proxyid_by_proxy_name(proxy)
        else:
            proxy_id = 0

        if not group_ids:
            module.fail_json(msg="Specify at least one group for creating host '%s'." % host_name)

        if not interfaces or (interfaces and len(interfaces) == 0):
            module.fail_json(msg="Specify at least one interface for creating host '%s'." % host_name)

        # create host
        host_id = host.add_host(host_name, group_ids, status, interfaces, proxy_id, visible_name, tls_connect_int,
                                tls_accept_int, tls_psk_identity, tls_psk, tls_issuer, tls_subject)
        host.link_or_clear_template(host_id, template_ids)
        host.update_inventory_mode(host_id, inventory_mode)
        module.exit_json(changed=True, result="Successfully added host %s (%s) and linked with template '%s'" % (
            host_name, ip, link_templates))

<<<<<<< HEAD

from ansible.module_utils.basic import *
=======
>>>>>>> a8e4c9be

if __name__ == '__main__':
    main()<|MERGE_RESOLUTION|>--- conflicted
+++ resolved
@@ -2,11 +2,22 @@
 # -*- coding: utf-8 -*-
 
 # (c) 2013-2014, Epic Games, Inc.
-# GNU General Public License v3.0+ (see COPYING or https://www.gnu.org/licenses/gpl-3.0.txt)
-
-from __future__ import absolute_import, division, print_function
-__metaclass__ = type
-
+#
+# This file is part of Ansible
+#
+# Ansible is free software: you can redistribute it and/or modify
+# it under the terms of the GNU General Public License as published by
+# the Free Software Foundation, either version 3 of the License, or
+# (at your option) any later version.
+#
+# Ansible is distributed in the hope that it will be useful,
+# but WITHOUT ANY WARRANTY; without even the implied warranty of
+# MERCHANTABILITY or FITNESS FOR A PARTICULAR PURPOSE. See the
+# GNU General Public License for more details.
+#
+# You should have received a copy of the GNU General Public License
+# along with Ansible. If not, see <http://www.gnu.org/licenses/>.
+#
 
 ANSIBLE_METADATA = {'metadata_version': '1.0',
                     'status': ['preview'],
@@ -203,6 +214,7 @@
 
 '''
 
+import logging
 import copy
 
 try:
@@ -225,11 +237,6 @@
 except ImportError:
     HAS_ZABBIX_API = False
 
-<<<<<<< HEAD
-=======
-from ansible.module_utils.basic import AnsibleModule
-
->>>>>>> a8e4c9be
 
 class Host(object):
     def __init__(self, module, zbx):
@@ -560,7 +567,7 @@
     )
 
     if not HAS_ZABBIX_API:
-        module.fail_json(msg="Missing required zabbix-api module (check docs or install with: pip install zabbix-api)")
+        module.fail_json(msg="Missing requried zabbix-api module (check docs or install with: pip install zabbix-api)")
 
     server_url = module.params['server_url']
     login_user = module.params['login_user']
@@ -684,11 +691,8 @@
         module.exit_json(changed=True, result="Successfully added host %s (%s) and linked with template '%s'" % (
             host_name, ip, link_templates))
 
-<<<<<<< HEAD
 
 from ansible.module_utils.basic import *
-=======
->>>>>>> a8e4c9be
 
 if __name__ == '__main__':
     main()