#!/usr/bin/python
# -*- coding: utf-8 -*-

# (c) 2013-2014, Epic Games, Inc.
#
# This file is part of Ansible
#
# Ansible is free software: you can redistribute it and/or modify
# it under the terms of the GNU General Public License as published by
# the Free Software Foundation, either version 3 of the License, or
# (at your option) any later version.
#
# Ansible is distributed in the hope that it will be useful,
# but WITHOUT ANY WARRANTY; without even the implied warranty of
# MERCHANTABILITY or FITNESS FOR A PARTICULAR PURPOSE. See the
# GNU General Public License for more details.
#
# You should have received a copy of the GNU General Public License
# along with Ansible. If not, see <http://www.gnu.org/licenses/>.
#

<<<<<<< HEAD
from __future__ import absolute_import, division, print_function
__metaclass__ = type

=======
>>>>>>> 40fbdace
ANSIBLE_METADATA = {'metadata_version': '1.0',
                    'status': ['preview'],
                    'supported_by': 'community'}


DOCUMENTATION = '''
---
module: zabbix_host
short_description: Zabbix host creates/updates/deletes
description:
   - This module allows you to create, modify and delete Zabbix host entries and associated group and template data.
version_added: "2.0"
author:
    - "(@cove)"
    - "Tony Minfei Ding"
    - "Harrison Gu (@harrisongu)"
    - "Werner Dijkerman (@dj-wasabi)"
requirements:
    - "python >= 2.6"
    - zabbix-api
options:
    server_url:
        description:
            - Url of Zabbix server, with protocol (http or https).
        required: true
        aliases: [ "url" ]
    login_user:
        description:
            - Zabbix user name, used to authenticate against the server.
        required: true
    login_password:
        description:
            - Zabbix user password.
        required: true
    http_login_user:
        description:
            - Basic Auth login
        required: false
        default: None
        version_added: "2.1"
    http_login_password:
        description:
            - Basic Auth password
        required: false
        default: None
        version_added: "2.1"
    host_name:
        description:
            - Name of the host in Zabbix.
            - host_name is the unique identifier used and cannot be updated using this module.
        required: true
    visible_name:
        description:
            - Visible name of the host in Zabbix.
        required: false
        version_added: '2.3'
    host_groups:
        description:
            - List of host groups the host is part of.
        required: false
    link_templates:
        description:
            - List of templates linked to the host.
        required: false
        default: None
    inventory_mode:
        description:
            - Configure the inventory mode.
        choices: ['automatic', 'manual', 'disabled']
        required: false
        default: None
        version_added: '2.1'
    status:
        description:
            - Monitoring status of the host.
        required: false
        choices: ['enabled', 'disabled']
        default: "enabled"
    state:
        description:
            - State of the host.
            - On C(present), it will create if host does not exist or update the host if the associated data is different.
            - On C(absent) will remove a host if it exists.
        required: false
        choices: ['present', 'absent']
        default: "present"
    timeout:
        description:
            - The timeout of API request (seconds).
        default: 10
    proxy:
        description:
            - The name of the Zabbix Proxy to be used
        default: None
    interfaces:
        description:
            - List of interfaces to be created for the host (see example below).
            - 'Available values are: dns, ip, main, port, type and useip.'
            - Please review the interface documentation for more information on the supported properties
            - 'https://www.zabbix.com/documentation/2.0/manual/appendix/api/hostinterface/definitions#host_interface'
        required: false
        default: []
    tls_connect:
        description:
            - Specifies what encryption to use for outgoing connections.
            - Possible value is "None", "PSK", or "certificate"
        default: "None"
        version_added: "2.4"
    tls_accept:
        description:
            - Specifies what types of connections are allowed for incoming connections.
            - Possible values, "None", "PSK", or "certificate"
            - Values can be combined in a list.
        default: "['None']"
        version_added: "2.4"
    tls_psk_identity:
        description:
            - PSK value is a hard to guess string of hexadecimal digits.
            - It is a unique name by which this specific PSK is referred to by Zabbix components
            - Do not put sensitive information in PSK identity string, it is transmitted over the network unencrypted.
        required: false
        version_added: "2.4"
    tls_psk:
        description:
            - The preshared key, at least 32 hex digits. Required if either tls_connect or tls_accept has PSK enabled.
        required: false
        version_added: "2.4"
    tls_issuer:
        description:
            - Required certificate issuer.
        required: false
        version_added: "2.4"
    tls_subject:
        description:
            - Required certificate subject.
        required: false
        version_added: "2.4"
    force:
        description:
            - Overwrite the host configuration, even if already present
        required: false
        default: "yes"
        choices: [ "yes", "no" ]
        version_added: "2.0"
'''

EXAMPLES = '''
- name: Create a new host or update an existing host's info
  local_action:
    module: zabbix_host
    server_url: http://monitor.example.com
    login_user: username
    login_password: password
    host_name: ExampleHost
    visible_name: ExampleName
    host_groups:
      - Example group1
      - Example group2
    link_templates:
      - Example template1
      - Example template2
    status: enabled
    state: present
    inventory_mode: automatic
    interfaces:
      - type: 1
        main: 1
        useip: 1
        ip: 10.xx.xx.xx
        dns: ""
        port: 10050
      - type: 4
        main: 1
        useip: 1
        ip: 10.xx.xx.xx
        dns: ""
        port: 12345
    proxy: a.zabbix.proxy

- name: Create a new host or update an existing host's tls settings
  local_action:
    module: zabbix_host
    server_url: http://monitor.example.com
    login_user: username
    login_password: password
    host_name: ExampleHost
    visible_name: ExampleName
    host_groups:
      - Example group1
    tls_psk_identity: test
    tls_connect: PSK
    tls_psk: 123456789abcdef123456789abcdef12

'''

import logging
import copy

try:
    from zabbix_api import ZabbixAPI, ZabbixAPISubClass


    # Extend the ZabbixAPI
    # Since the zabbix-api python module too old (version 1.0, no higher version so far),
    # it does not support the 'hostinterface' api calls,
    # so we have to inherit the ZabbixAPI class to add 'hostinterface' support.
    class ZabbixAPIExtends(ZabbixAPI):
        hostinterface = None

        def __init__(self, server, timeout, user, passwd, **kwargs):
            ZabbixAPI.__init__(self, server, timeout=timeout, user=user, passwd=passwd)
            self.hostinterface = ZabbixAPISubClass(self, dict({"prefix": "hostinterface"}, **kwargs))


    HAS_ZABBIX_API = True
except ImportError:
    HAS_ZABBIX_API = False


class Host(object):
    def __init__(self, module, zbx):
        self._module = module
        self._zapi = zbx

    # exist host
    def is_host_exist(self, host_name):
        result = self._zapi.host.get({'filter': {'host': host_name}})
        return result

    # check if host group exists
    def check_host_group_exist(self, group_names):
        for group_name in group_names:
            result = self._zapi.hostgroup.get({'filter': {'name': group_name}})
            if not result:
                self._module.fail_json(msg="Hostgroup not found: %s" % group_name)
        return True

    def get_template_ids(self, template_list):
        template_ids = []
        if template_list is None or len(template_list) == 0:
            return template_ids
        for template in template_list:
            template_list = self._zapi.template.get({'output': 'extend', 'filter': {'host': template}})
            if len(template_list) < 1:
                self._module.fail_json(msg="Template not found: %s" % template)
            else:
                template_id = template_list[0]['templateid']
                template_ids.append(template_id)
        return template_ids

    def add_host(self, host_name, group_ids, status, interfaces, proxy_id, visible_name, tls_connect,
                 tls_accept, tls_psk_identity, tls_psk, tls_issuer, tls_subject):
        try:
            if self._module.check_mode:
                self._module.exit_json(changed=True)
            parameters = {'host': host_name, 'interfaces': interfaces, 'groups': group_ids, 'status': status,
                          'tls_connect': tls_connect, 'tls_accept': tls_accept}
            if proxy_id:
                parameters['proxy_hostid'] = proxy_id
            if visible_name:
                parameters['name'] = visible_name
            if tls_psk_identity:
                parameters['tls_psk_identity'] = tls_psk_identity
            if tls_psk:
                parameters['tls_psk'] = tls_psk
            if tls_issuer:
                parameters['tls_issuer'] = tls_issuer
            if tls_subject:
                parameters['tls_subject'] = tls_subject
            host_list = self._zapi.host.create(parameters)
            if len(host_list) >= 1:
                return host_list['hostids'][0]
        except Exception as e:
            self._module.fail_json(msg="Failed to create host %s: %s" % (host_name, e))

    def update_host(self, host_name, group_ids, status, host_id, interfaces, exist_interface_list, proxy_id,
                    visible_name, tls_connect, tls_accept, tls_psk_identity, tls_psk, tls_issuer, tls_subject):
        try:
            if self._module.check_mode:
                self._module.exit_json(changed=True)

            parameters = {'hostid': host_id, 'groups': group_ids, 'status': status, 'tls_connect': tls_connect,
                          'tls_accept': tls_accept}
            if proxy_id:
                parameters['proxy_hostid'] = proxy_id
            if visible_name:
                parameters['name'] = visible_name
            if tls_psk_identity:
                parameters['tls_psk_identity'] = tls_psk_identity
            if tls_psk:
                parameters['tls_psk'] = tls_psk
            if tls_issuer:
                parameters['tls_issuer'] = tls_issuer
            if tls_subject:
                parameters['tls_subject'] = tls_subject
            self._zapi.host.update(parameters)
            interface_list_copy = copy.deepcopy(exist_interface_list)
            if interfaces:
                for interface in interfaces:
                    flag = False
                    interface_str = interface
                    for exist_interface in exist_interface_list:
                        interface_type = interface['type']
                        exist_interface_type = int(exist_interface['type'])
                        if interface_type == exist_interface_type:
                            # update
                            interface_str['interfaceid'] = exist_interface['interfaceid']
                            self._zapi.hostinterface.update(interface_str)
                            flag = True
                            interface_list_copy.remove(exist_interface)
                            break
                    if not flag:
                        # add
                        interface_str['hostid'] = host_id
                        self._zapi.hostinterface.create(interface_str)
                        # remove
                remove_interface_ids = []
                for remove_interface in interface_list_copy:
                    interface_id = remove_interface['interfaceid']
                    remove_interface_ids.append(interface_id)
                if len(remove_interface_ids) > 0:
                    self._zapi.hostinterface.delete(remove_interface_ids)
        except Exception as e:
            self._module.fail_json(msg="Failed to update host %s: %s" % (host_name, e))

    def delete_host(self, host_id, host_name):
        try:
            if self._module.check_mode:
                self._module.exit_json(changed=True)
            self._zapi.host.delete([host_id])
        except Exception as e:
            self._module.fail_json(msg="Failed to delete host %s: %s" % (host_name, e))

    # get host by host name
    def get_host_by_host_name(self, host_name):
        host_list = self._zapi.host.get({'output': 'extend', 'filter': {'host': [host_name]}})
        if len(host_list) < 1:
            self._module.fail_json(msg="Host not found: %s" % host_name)
        else:
            return host_list[0]

    # get proxyid by proxy name
    def get_proxyid_by_proxy_name(self, proxy_name):
        proxy_list = self._zapi.proxy.get({'output': 'extend', 'filter': {'host': [proxy_name]}})
        if len(proxy_list) < 1:
            self._module.fail_json(msg="Proxy not found: %s" % proxy_name)
        else:
            return proxy_list[0]['proxyid']

    # get group ids by group names
    def get_group_ids_by_group_names(self, group_names):
        group_ids = []
        if self.check_host_group_exist(group_names):
            group_list = self._zapi.hostgroup.get({'output': 'extend', 'filter': {'name': group_names}})
            for group in group_list:
                group_id = group['groupid']
                group_ids.append({'groupid': group_id})
        return group_ids

    # get host templates by host id
    def get_host_templates_by_host_id(self, host_id):
        template_ids = []
        template_list = self._zapi.template.get({'output': 'extend', 'hostids': host_id})
        for template in template_list:
            template_ids.append(template['templateid'])
        return template_ids

    # get host groups by host id
    def get_host_groups_by_host_id(self, host_id):
        exist_host_groups = []
        host_groups_list = self._zapi.hostgroup.get({'output': 'extend', 'hostids': host_id})

        if len(host_groups_list) >= 1:
            for host_groups_name in host_groups_list:
                exist_host_groups.append(host_groups_name['name'])
        return exist_host_groups

    # check the exist_interfaces whether it equals the interfaces or not
    def check_interface_properties(self, exist_interface_list, interfaces):
        # Construct two sorted lists of properties to compare them
        properties = ["dns", "ip", "main", "port", "type", "useip", "bulk"]
        defaults = {"bulk": "1"}

        interface_property_list = [
            list( str(interface.get(property, defaults.get(property, None) )) for property in properties )
            for interface in interfaces or []
        ]
        interface_property_list.sort()

        exist_interface_property_list = [
            list( str(interface.get(property, defaults.get(property, None) )) for property in properties )
            for interface in exist_interface_list or []
        ]
        exist_interface_property_list.sort()

        # Now simply compare these lists

        if interface_property_list != exist_interface_property_list:
            return True

        return False

    # get the status of host by host
    def get_host_status_by_host(self, host):
        return host['status']

    # check all the properties before link or clear template
    def check_all_properties(self, host_id, host_groups, status, interfaces, template_ids,
                             exist_interfaces, host, proxy_id, visible_name,
                             tls_connect_int, tls_accept_int, tls_psk_identity, tls_psk, tls_issuer, tls_subject):
        # get the existing host's groups
        exist_host_groups = self.get_host_groups_by_host_id(host_id)
        if set(host_groups) != set(exist_host_groups):
            return True

        # get the existing status
        exist_status = self.get_host_status_by_host(host)
        if int(status) != int(exist_status):
            return True

        # check the exist_interfaces whether it equals the interfaces or not
        if self.check_interface_properties(exist_interfaces, interfaces):
            return True

        # get the existing templates
        exist_template_ids = self.get_host_templates_by_host_id(host_id)
        if set(list(template_ids)) != set(exist_template_ids):
            return True

        if proxy_id:
            if host['proxy_hostid'] != proxy_id:
                return True

        if visible_name:
            if host['name'] != visible_name:
                return True

        if int(host.get('tls_connect', u'1')) != tls_connect_int:
            return True

        if int(host.get('tls_accept', u'1')) != tls_accept_int:
            return True

        if tls_psk_identity:
            if host.get('tls_psk_identity', None) != tls_psk_identity:
                return True

        if tls_psk:
            if host.get('tls_psk', None) != tls_psk:
                return True

        if tls_issuer:
            if host.get('tls_issuer', None) != tls_issuer:
                return True

        if tls_subject:
            if host.get('tls_subject', None) != tls_subject:
                return True

        return False

    # link or clear template of the host
    def link_or_clear_template(self, host_id, template_id_list):
        # get host's exist template ids
        exist_template_id_list = self.get_host_templates_by_host_id(host_id)

        exist_template_ids = set(exist_template_id_list)
        template_ids = set(template_id_list)
        template_id_list = list(template_ids)

        # get unlink and clear templates
        templates_clear = exist_template_ids.difference(template_ids)
        templates_clear_list = list(templates_clear)
        request_str = {'hostid': host_id, 'templates': template_id_list, 'templates_clear': templates_clear_list}
        try:
            if self._module.check_mode:
                self._module.exit_json(changed=True)
            self._zapi.host.update(request_str)
        except Exception as e:
            self._module.fail_json(msg="Failed to link template to host: %s" % e)

    # Update the host inventory_mode
    def update_inventory_mode(self, host_id, inventory_mode):

        # nothing was set, do nothing
        if not inventory_mode:
            return

        if inventory_mode == "automatic":
            inventory_mode = int(1)
        elif inventory_mode == "manual":
            inventory_mode = int(0)
        elif inventory_mode == "disabled":
            inventory_mode = int(-1)

        # watch for - https://support.zabbix.com/browse/ZBX-6033
        request_str = {'hostid': host_id, 'inventory_mode': inventory_mode}
        try:
            if self._module.check_mode:
                self._module.exit_json(changed=True)
            self._zapi.host.update(request_str)
        except Exception as e:
            self._module.fail_json(msg="Failed to set inventory_mode to host: %s" % e)

    # Calculate encryption level
    def get_encryption_level(self, parameters):
        settings = {'None': 1, 'PSK': 2, 'certificate': 4}
        value = 0
        for item in parameters:
            value += settings[item]
        if value != 0:
            return value
        else:
            # When nothing or an incorrect params are given, always return 1 (None)
            return 1


def main():
    module = AnsibleModule(
        argument_spec=dict(
            server_url=dict(type='str', required=True, aliases=['url']),
            login_user=dict(type='str', required=True),
            login_password=dict(type='str', required=True, no_log=True),
            host_name=dict(type='str', required=True),
            http_login_user=dict(type='str', required=False, default=None),
            http_login_password=dict(type='str', required=False, default=None, no_log=True),
            host_groups=dict(type='list', required=False),
            link_templates=dict(type='list', required=False),
            status=dict(default="enabled", choices=['enabled', 'disabled']),
            state=dict(default="present", choices=['present', 'absent']),
            inventory_mode=dict(required=False, choices=['automatic', 'manual', 'disabled']),
            tls_connect=dict(type='str', default='None'),
            tls_accept=dict(type='list', default=['None']),
            tls_psk_identity=dict(type='str', required=False),
            tls_psk=dict(type='str', required=False),
            tls_issuer=dict(type='str', required=False),
            tls_subject=dict(type='str', required=False),
            timeout=dict(type='int', default=10),
            interfaces=dict(type='list', required=False),
            force=dict(type='bool', default=True),
            proxy=dict(type='str', required=False),
            visible_name=dict(type='str', required=False)

        ),
        supports_check_mode=True
    )

    if not HAS_ZABBIX_API:
        module.fail_json(msg="Missing requried zabbix-api module (check docs or install with: pip install zabbix-api)")

    server_url = module.params['server_url']
    login_user = module.params['login_user']
    login_password = module.params['login_password']
    http_login_user = module.params['http_login_user']
    http_login_password = module.params['http_login_password']
    host_name = module.params['host_name']
    visible_name = module.params['visible_name']
    host_groups = module.params['host_groups']
    link_templates = module.params['link_templates']
    inventory_mode = module.params['inventory_mode']
    tls_connect = module.params['tls_connect']
    tls_accept = module.params['tls_accept']
    tls_psk_identity = module.params['tls_psk_identity']
    tls_psk = module.params['tls_psk']
    tls_issuer = module.params['tls_issuer']
    tls_subject = module.params['tls_subject']
    status = module.params['status']
    state = module.params['state']
    timeout = module.params['timeout']
    interfaces = module.params['interfaces']
    force = module.params['force']
    proxy = module.params['proxy']

    # convert enabled to 0; disabled to 1
    status = 1 if status == "disabled" else 0

    zbx = None
    # login to zabbix
    try:
        zbx = ZabbixAPIExtends(server_url, timeout=timeout, user=http_login_user, passwd=http_login_password)
        zbx.login(login_user, login_password)
    except Exception as e:
        module.fail_json(msg="Failed to connect to Zabbix server: %s" % e)

    host = Host(module, zbx)

    template_ids = []
    if link_templates:
        template_ids = host.get_template_ids(link_templates)

    group_ids = []

    if host_groups:
        group_ids = host.get_group_ids_by_group_names(host_groups)

    ip = ""
    if interfaces:
        for interface in interfaces:
            if interface['type'] == 1:
                ip = interface['ip']

    # Calculate encryption levels
    tls_connect_list = [tls_connect]
    tls_connect_int = host.get_encryption_level(parameters=tls_connect_list)
    tls_accept_int = host.get_encryption_level(parameters=tls_accept)

    # check if host exist
    is_host_exist = host.is_host_exist(host_name)

    if is_host_exist:
        # Use proxy specified, or set to None when updating host
        if proxy:
            proxy_id = host.get_proxyid_by_proxy_name(proxy)
        else:
            proxy_id = None

        # get host id by host name
        zabbix_host_obj = host.get_host_by_host_name(host_name)
        host_id = zabbix_host_obj['hostid']

        if state == "absent":
            # remove host
            host.delete_host(host_id, host_name)
            module.exit_json(changed=True, result="Successfully delete host %s" % host_name)
        else:
            if not group_ids:
                module.fail_json(msg="Specify at least one group for updating host '%s'." % host_name)

            if not force:
                module.fail_json(changed=False, result="Host present, Can't update configuration without force")

            # get exist host's interfaces
            exist_interfaces = host._zapi.hostinterface.get({'output': 'extend', 'hostids': host_id})

            if host.check_all_properties(host_id, host_groups, status, interfaces, template_ids,
                                         exist_interfaces, zabbix_host_obj, proxy_id, visible_name,
                                         tls_connect_int, tls_accept_int, tls_psk_identity, tls_psk, tls_issuer, tls_subject):
                host.update_host(host_name, group_ids, status, host_id,
                                 interfaces, exist_interfaces, proxy_id, visible_name, tls_connect_int, tls_accept_int,
                                 tls_psk_identity, tls_psk, tls_issuer, tls_subject)
                host.link_or_clear_template(host_id, template_ids)
                host.update_inventory_mode(host_id, inventory_mode)
                module.exit_json(changed=True,
                                 result="Successfully update host %s (%s) and linked with template '%s'"
                                        % (host_name, ip, link_templates))
            else:
                module.exit_json(changed=False)
    else:
        if state == "absent":
            # the host is already deleted.
            module.exit_json(changed=False)

        # Use proxy specified, or set to 0 when adding new host
        if proxy:
            proxy_id = host.get_proxyid_by_proxy_name(proxy)
        else:
            proxy_id = 0

        if not group_ids:
            module.fail_json(msg="Specify at least one group for creating host '%s'." % host_name)

        if not interfaces or (interfaces and len(interfaces) == 0):
            module.fail_json(msg="Specify at least one interface for creating host '%s'." % host_name)

        # create host
        host_id = host.add_host(host_name, group_ids, status, interfaces, proxy_id, visible_name, tls_connect_int,
                                tls_accept_int, tls_psk_identity, tls_psk, tls_issuer, tls_subject)
        host.link_or_clear_template(host_id, template_ids)
        host.update_inventory_mode(host_id, inventory_mode)
        module.exit_json(changed=True, result="Successfully added host %s (%s) and linked with template '%s'" % (
            host_name, ip, link_templates))


from ansible.module_utils.basic import *

if __name__ == '__main__':
    main()<|MERGE_RESOLUTION|>--- conflicted
+++ resolved
@@ -19,12 +19,9 @@
 # along with Ansible. If not, see <http://www.gnu.org/licenses/>.
 #
 
-<<<<<<< HEAD
 from __future__ import absolute_import, division, print_function
 __metaclass__ = type
 
-=======
->>>>>>> 40fbdace
 ANSIBLE_METADATA = {'metadata_version': '1.0',
                     'status': ['preview'],
                     'supported_by': 'community'}
