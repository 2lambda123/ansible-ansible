--- conflicted
+++ resolved
@@ -385,12 +385,6 @@
         supports_check_mode=True
     )
 
-<<<<<<< HEAD
-=======
-    if not HAS_PSYCOPG2:
-        module.fail_json(msg=missing_required_lib('psycopg2'), exception=PSYCOPG2_IMP_ERR)
-
->>>>>>> b99de25f
     db = module.params["db"]
     owner = module.params["owner"]
     template = module.params["template"]
@@ -430,7 +424,7 @@
 
     if state not in ["dump", "restore"]:
         if not HAS_PSYCOPG2:
-            module.fail_json(msg="the python psycopg2 module is required KAPOUE")
+            module.fail_json(msg=missing_required_lib('psycopg2'), exception=PSYCOPG2_IMP_ERR)
         try:
             pgutils.ensure_libs(sslrootcert=module.params.get('ssl_rootcert'))
             db_connection = psycopg2.connect(database="postgres", **kw)
