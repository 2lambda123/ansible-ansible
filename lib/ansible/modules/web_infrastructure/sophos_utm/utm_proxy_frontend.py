#!/usr/bin/python

from __future__ import absolute_import, division, print_function

from ansible.module_utils.utm_utils import UTM, UTMModule

__metaclass__ = type

ANSIBLE_METADATA = {
    'metadata_version': '1.1',
    'status': ['preview'],
    'supported_by': 'community'
}

DOCUMENTATION = """
---
module: utm_proxy_frontend

author: 
    - Johannes Brunswicker (@MatrixCrawler)

short_description: create, update or destroy reverse_proxy frontend entry in Sophos UTM

description:
    - Create, update or destroy a reverse_proxy frontend entry in SOPHOS UTM.
    - This module needs to have the REST Ability of the UTM to be activated.

version_added: "2.7" 

options:
    name:
        description:
          - The name of the object. Will be used to identify the entry
        required: true
    add_content_type_header :
        description:
          - whether to add he content type header or not 
        default: False
    address:
        description:
          - The reference name of the network/interface_address object.
        default: REF_DefaultInternalAddress
    allowed_networks:
        description:
          - A list of reference names for the allowed networks.
        default: ['REF_NetworkAny']
    certificate:
        description:
          - The reference name of the ca/host_key_cert object.
    comment:
        description:
          - An optional comment to add to the object
    disable_compression:
        description:
          - Whether to enable the compression
        default: False
    domain:
        description:
          - A list of domain names for the frontend object
        default: []
    exceptions:
        description:
          - A list of exception ref names (reverse_proxy/exception)
        default: []
    htmlrewrite:
        description:
          - whether to enable html rewrite or not
        default: False
    htmlrewrite_cookie:
        description:
          - whether to enable html rewrite cookie or not
        default: False
    implicitredirect:
        description:
          - whether to enable implicit redirection or not
        default: False
    lbmethod:
        description:
          - which loadbalancer method should be used
        choices:
          - ""
          - bybusyness
          - bytraffic
          - byrequests
        default: False
    locations:
        description:
          - A list of location ref names (reverse_proxy/location)
        default: []
    port: 
        description:
          - The frontend http port
        default: 80
    preservehost:
        description:
          - whether to preserve host header
        default: False
    profile:
        description:
          - the reference string of the reverse_proxy/profile
    status:
        description:
          - whether to activate the frontend entry or not
        default: True
    type:
        description:
          - which protocol should be used
        choices:
          - http
          - https
        default: False
    xheader:
        description:
          - whether to pass the host header or not
        default: False

extends_documentation_fragment:
    - utm
"""

EXAMPLES = """
# Create a proxy_frontend entry
- name: utm proxy_frontend
  utm_proxy_backend:
    utm_host: sophos.host.name
    utm_token: abcdefghijklmno1234
    name: TestBackendEntry
    host: REF_OBJECT_STRING
    state: present

# Remove a proxy_backend entry
- name: utm proxy_backend
  utm_proxy_backend:
    utm_host: sophos.host.name
    utm_token: abcdefghijklmno1234
    name: TestBackendEntry
    state: absent
"""

RETURN = """
result:
    description: The utm object that was created
    returned: success
    type: complex
"""


def main():
    endpoint = "reverse_proxy/frontend"
    key_to_check_for_changes = ["comment", "disable_backend_connection_pooling", "host", "keepalive", "path", "port",
                                "ssl", "status", "timeout"]
    module = UTMModule(
        argument_spec=dict(
            name=dict(type='str', required=True),
            add_content_type_header=dict(type='bool', required=False, default=False),
            address=dict(type='str', required=False, default="REF_DefaultInternalAddress"),
            allowed_networks=dict(type='list', elements='str', required=False, default="REF_NetworkAny"),
            certificate=dict(type='str', required=False, default=""),
            comment=dict(type='str', required=False, default=""),
            disable_compression=dict(type='bool', required=False, default=False),
<<<<<<< HEAD
            domain=dict(type='list', elements='str', required=False),
            exceptions=dict(type='list', elements='str', required=False, default=""),
=======
            domain=dict(type='list', elements='string', required=False),
            exceptions=dict(type='list', elements='string', required=False, default=[]),
>>>>>>> a33e6d30
            htmlrewrite=dict(type='bool', required=False, default=False),
            htmlrewrite_cookie=dict(type='bool', required=False, default=False),
            implicitredirect=dict(type='bool', required=False, default=False),
            lbmethod=dict(type='str', required=False, default="bybusyness",
                          choices=['bybusyness', 'bytraffic', 'byrequests', '']),
<<<<<<< HEAD
            locations=dict(type='list', elements='str', required=False),
=======
            locations=dict(type='list', elements='string', required=False, default=[]),
>>>>>>> a33e6d30
            port=dict(type='int', required=False, default=80),
            preservehost=dict(type='bool', required=False, default=False),
            profile=dict(type='str', required=False, default=""),
            status=dict(type='bool', required=False, default=True),
            type=dict(type='str', required=False, default="http", choices=['http', 'https']),
            xheaders=dict(type='bool', required=False, default=False),
        )
    )
    try:
        UTM(module, endpoint, key_to_check_for_changes).execute()
    except Exception as e:
        module.fail_json(msg=str(e))


if __name__ == '__main__':
    main()<|MERGE_RESOLUTION|>--- conflicted
+++ resolved
@@ -158,23 +158,14 @@
             certificate=dict(type='str', required=False, default=""),
             comment=dict(type='str', required=False, default=""),
             disable_compression=dict(type='bool', required=False, default=False),
-<<<<<<< HEAD
             domain=dict(type='list', elements='str', required=False),
-            exceptions=dict(type='list', elements='str', required=False, default=""),
-=======
-            domain=dict(type='list', elements='string', required=False),
-            exceptions=dict(type='list', elements='string', required=False, default=[]),
->>>>>>> a33e6d30
+            exceptions=dict(type='list', elements='str', required=False, default=[]),
             htmlrewrite=dict(type='bool', required=False, default=False),
             htmlrewrite_cookie=dict(type='bool', required=False, default=False),
             implicitredirect=dict(type='bool', required=False, default=False),
             lbmethod=dict(type='str', required=False, default="bybusyness",
                           choices=['bybusyness', 'bytraffic', 'byrequests', '']),
-<<<<<<< HEAD
-            locations=dict(type='list', elements='str', required=False),
-=======
-            locations=dict(type='list', elements='string', required=False, default=[]),
->>>>>>> a33e6d30
+            locations=dict(type='list', elements='str', required=False, default=[]),
             port=dict(type='int', required=False, default=80),
             preservehost=dict(type='bool', required=False, default=False),
             profile=dict(type='str', required=False, default=""),
