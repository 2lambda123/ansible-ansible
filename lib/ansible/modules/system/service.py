--- conflicted
+++ resolved
@@ -6,11 +6,6 @@
 
 from __future__ import absolute_import, division, print_function
 
-<<<<<<< HEAD
-__metaclass__ = type
-
-=======
->>>>>>> 91ce5c70
 ANSIBLE_METADATA = {'metadata_version': '1.1',
                     'status': ['stableinterface'],
                     'supported_by': 'core'}
@@ -320,11 +315,7 @@
         # Find out if state has changed
         if not self.running and self.state in ["reloaded", "running", "started"]:
             self.svc_change = True
-<<<<<<< HEAD
-        elif self.running and self.state in ["stopped", "reloaded"]:
-=======
         elif self.running and self.state in ["reloaded", "stopped"]:
->>>>>>> 91ce5c70
             self.svc_change = True
         elif self.state == "restarted":
             self.svc_change = True
@@ -416,12 +407,6 @@
             # Replace previous rc.conf.
             self.module.atomic_move(tmp_rcconf_file, self.rcconf_file)
 
-<<<<<<< HEAD
-
-# ===========================================
-# Subclass: Linux
-=======
->>>>>>> 91ce5c70
 
 class LinuxService(Service):
     """
@@ -1087,12 +1072,6 @@
 
         return ret
 
-<<<<<<< HEAD
-
-# ===========================================
-# Subclass: OpenBSD
-=======
->>>>>>> 91ce5c70
 
 class OpenBsdService(Service):
     """
@@ -1242,12 +1221,6 @@
 
         self.changed = True
 
-<<<<<<< HEAD
-
-# ===========================================
-# Subclass: NetBSD
-=======
->>>>>>> 91ce5c70
 
 class NetBsdService(Service):
     """
@@ -1305,11 +1278,6 @@
         return self.execute_command("%s %s" % (self.svc_cmd, self.action), daemonize=True)
 
 
-<<<<<<< HEAD
-# ===========================================
-# Subclass: SunOS
-=======
->>>>>>> 91ce5c70
 class SunOSService(Service):
     """
     This is the SunOS Service manipulation class - it uses the svcadm
@@ -1443,12 +1411,6 @@
 
         return self.execute_command("%s %s %s" % (self.svcadm_cmd, subcmd, self.name))
 
-<<<<<<< HEAD
-
-# ===========================================
-# Subclass: AIX
-=======
->>>>>>> 91ce5c70
 
 class AIX(Service):
     """
@@ -1527,15 +1489,6 @@
 def main():
     module = AnsibleModule(
         argument_spec=dict(
-<<<<<<< HEAD
-            name=dict(required=True),
-            state=dict(choices=['running', 'started', 'stopped', 'restarted', 'reloaded']),
-            sleep=dict(required=False, type='int', default=None),
-            pattern=dict(required=False, default=None),
-            enabled=dict(type='bool'),
-            runlevel=dict(required=False, default='default'),
-            arguments=dict(aliases=['args'], default=''),
-=======
             name=dict(type='str', required=True),
             state=dict(type='str', choices=['running', 'started', 'stopped', 'reloaded', 'restarted']),
             sleep=dict(type='int'),
@@ -1543,7 +1496,6 @@
             enabled=dict(type='bool'),
             runlevel=dict(type='str', default='default'),
             arguments=dict(type='str', default='', aliases=['args']),
->>>>>>> 91ce5c70
         ),
         supports_check_mode=True,
         required_one_of=[['state', 'enabled']],
@@ -1617,11 +1569,7 @@
     else:
         # as we may have just bounced the service the service command may not
         # report accurate state at this moment so just show what we ran
-<<<<<<< HEAD
-        if service.module.params['state'] in ['started', 'restarted', 'running', 'reloaded']:
-=======
         if service.module.params['state'] in ['reloaded', 'restarted', 'running', 'started']:
->>>>>>> 91ce5c70
             result['state'] = 'started'
         else:
             result['state'] = 'stopped'
