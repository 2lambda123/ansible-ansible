--- conflicted
+++ resolved
@@ -349,11 +349,7 @@
             contractRelationships=[],
             subnets=subnets,
             bdRef=bd_ref,
-<<<<<<< HEAD
             vrfRef=vrf_ref,
-=======
-            preferredGroup=preferred_group,
->>>>>>> cd256256
         )
 
         mso.sanitize(payload, collate=True)
