--- conflicted
+++ resolved
@@ -80,50 +80,6 @@
 
 from ansible.module_utils.nxos import nxos_argument_spec, run_commands
 from ansible.module_utils.basic import AnsibleModule
-<<<<<<< HEAD
-
-import re
-
-
-def execute_commands(cmds, module, command_type=None):
-    command_type_map = {
-        'cli_show': 'json',
-        'cli_show_ascii': 'text'
-    }
-
-    try:
-        if command_type:
-            response = module.execute(cmds, command_type=command_type)
-        else:
-            response = module.execute(cmds)
-    except ShellError:
-        clie = get_exception()
-        module.fail_json(msg='Error sending {0}'.format(cmds),
-                         error=str(clie))
-    except AttributeError:
-        try:
-            if command_type:
-                command_type = command_type_map.get(command_type)
-                module.cli.add_commands(cmds, output=command_type)
-                response = module.cli.run_commands()
-            else:
-                module.cli.add_commands(cmds, output=command_type)
-                response = module.cli.run_commands()
-        except ShellError:
-            clie = get_exception()
-            module.fail_json(msg='Error sending {0}'.format(cmds),
-                             error=str(clie))
-    return response
-
-
-def prepare_show_command(command, module):
-    if module.params['transport'] == 'cli':
-        execute_commands(command, module)
-    elif module.params['transport'] == 'nxapi':
-        execute_commands(command, module, command_type='cli_show_ascii')
-=======
->>>>>>> d1d0f382
-
 
 def checkpoint(filename, module):
     commands = ['terminal dont-ask', 'checkpoint file %s' % filename]
