--- conflicted
+++ resolved
@@ -498,7 +498,6 @@
     }
 
 
-<<<<<<< HEAD
 def permission_filter(st, perm_list):
     '''filter files that have or have not a certain permission'''
     if perm_list is None or (iter(perm_list) and len(perm_list) < 1):
@@ -538,8 +537,6 @@
     raise e
 
 
-=======
->>>>>>> a10d255e
 def main():
     module = AnsibleModule(
         argument_spec=dict(
@@ -657,16 +654,11 @@
 
                     r = {'path': fsname}
                     if params['file_type'] == 'any':
-<<<<<<< HEAD
                         if pfilter(fsobj, params['patterns'], params['excludes'], params['use_regex']) and \
-                           agefilter(st, now, age, params['age_stamp']) and \
-                           permission_filter(st, params['permissions']) and \
-                           owner_filter(st, params['users'], params['groups']):
-=======
-                        if (pfilter(fsobj, params['patterns'], params['excludes'], params['use_regex']) and
-                                agefilter(st, now, age, params['age_stamp']) and
+                                agefilter(st, now, age, params['age_stamp']) and \
+                                permission_filter(st, params['permissions']) and \
+                                owner_filter(st, params['users'], params['groups'] and \
                                 mode_filter(st, params['mode'], params['exact_mode'], module)):
->>>>>>> a10d255e
 
                             r.update(statinfo(st))
                             if stat.S_ISREG(st.st_mode) and params['get_checksum']:
@@ -679,34 +671,23 @@
                                 filelist.append(r)
 
                     elif stat.S_ISDIR(st.st_mode) and params['file_type'] == 'directory':
-<<<<<<< HEAD
                         if pfilter(fsobj, params['patterns'], params['excludes'], params['use_regex']) and \
-                           agefilter(st, now, age, params['age_stamp']) and \
-                           permission_filter(st, params['permissions']) and \
-                           owner_filter(st, params['users'], params['groups']):
-=======
-                        if (pfilter(fsobj, params['patterns'], params['excludes'], params['use_regex']) and
-                                agefilter(st, now, age, params['age_stamp']) and
+                                agefilter(st, now, age, params['age_stamp']) and \
+                                permission_filter(st, params['permissions']) and \
+                                owner_filter(st, params['users'], params['groups'] and \
                                 mode_filter(st, params['mode'], params['exact_mode'], module)):
->>>>>>> a10d255e
 
                             r.update(statinfo(st))
                             filelist.append(r)
 
                     elif stat.S_ISREG(st.st_mode) and params['file_type'] == 'file':
-<<<<<<< HEAD
                         if pfilter(fsobj, params['patterns'], params['excludes'], params['use_regex']) and \
-                           agefilter(st, now, age, params['age_stamp']) and \
-                           sizefilter(st, size) and contentfilter(fsname, params['contains'], params['read_whole_file']) and \
-                           permission_filter(st, params['permissions']) and \
-                           owner_filter(st, params['users'], params['groups']):
-=======
-                        if (pfilter(fsobj, params['patterns'], params['excludes'], params['use_regex']) and
-                                agefilter(st, now, age, params['age_stamp']) and
-                                sizefilter(st, size) and
+                                agefilter(st, now, age, params['age_stamp']) and \
+                                sizefilter(st, size) and contentfilter(fsname, params['contains'], params['read_whole_file']) and \
+                                permission_filter(st, params['permissions']) and \
+                                owner_filter(st, params['users'], params['groups'] and \
                                 contentfilter(fsname, params['contains'], params['encoding'], params['read_whole_file']) and
                                 mode_filter(st, params['mode'], params['exact_mode'], module)):
->>>>>>> a10d255e
 
                             r.update(statinfo(st))
                             if params['get_checksum']:
@@ -714,16 +695,11 @@
                             filelist.append(r)
 
                     elif stat.S_ISLNK(st.st_mode) and params['file_type'] == 'link':
-<<<<<<< HEAD
                         if pfilter(fsobj, params['patterns'], params['excludes'], params['use_regex']) and \
-                           agefilter(st, now, age, params['age_stamp']) and \
-                           permission_filter(st, params['permissions']) and \
-                           owner_filter(st, params['users'], params['groups']):
-=======
-                        if (pfilter(fsobj, params['patterns'], params['excludes'], params['use_regex']) and
-                                agefilter(st, now, age, params['age_stamp']) and
+                                agefilter(st, now, age, params['age_stamp']) and \
+                                permission_filter(st, params['permissions']) and \
+                                owner_filter(st, params['users'], params['groups'] and \
                                 mode_filter(st, params['mode'], params['exact_mode'], module)):
->>>>>>> a10d255e
 
                             r.update(statinfo(st))
                             filelist.append(r)
