--- conflicted
+++ resolved
@@ -221,13 +221,8 @@
     join = ''
     start = time.time()
     while 1:
-<<<<<<< HEAD
         join += try_recv(irc)
         if re.search('^:\S+ 366 %s %s :' % (nick, channel), join, flags=re.M):
-=======
-        join += irc.recv(1024)
-        if re.search(r'^:\S+ 366 %s %s :' % (nick, channel), join, flags=re.M):
->>>>>>> 0f16b260
             break
         elif time.time() - start > timeout:
             raise Exception('Timeout waiting for IRC JOIN response')
