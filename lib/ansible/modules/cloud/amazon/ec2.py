--- conflicted
+++ resolved
@@ -29,12 +29,8 @@
 options:
   key_name:
     description:
-<<<<<<< HEAD
       - key pair to use on the instance. The SSH key must exist on AWS in order to use this argument. If you want to generate keys from Ansible,
         take a look at `ec2_key` module.
-=======
-      - Key pair to use on the instance.
->>>>>>> c8a15b9d
     aliases: ['keypair']
     type: str
   id:
