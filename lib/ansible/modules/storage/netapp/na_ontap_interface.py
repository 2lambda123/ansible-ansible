#!/usr/bin/python
""" this is interface module

 (c) 2018-2019, NetApp, Inc
 # GNU General Public License v3.0+ (see COPYING or https://www.gnu.org/licenses/gpl-3.0.txt)
"""

from __future__ import absolute_import, division, print_function
__metaclass__ = type

ANSIBLE_METADATA = {
    'metadata_version': '1.1',
    'status': ['preview'],
    'supported_by': 'certified'
}

DOCUMENTATION = '''
---

module: na_ontap_interface
short_description: NetApp ONTAP LIF configuration

extends_documentation_fragment:
    - netapp.na_ontap
version_added: '2.6'
author: NetApp Ansible Team (@carchi8py) <ng-ansibleteam@netapp.com>

description:
    - Creating / deleting and modifying the LIF.

options:
  state:
    description:
    - Whether the specified interface should exist or not.
    choices: ['present', 'absent']
    default: present

  interface_name:
    description:
    - Specifies the logical interface (LIF) name.
    required: true

  home_node:
    description:
    - Specifies the LIF's home node.
    - By default, the first node from the cluster is considered as home node

  home_port:
    description:
    - Specifies the LIF's home port.
    - Required when C(state=present)

  role:
    description:
    - Specifies the role of the LIF.
    - When setting role as "intercluster", setting protocol is not supported.
    - Required when C(state=present).

  address:
    description:
    - Specifies the LIF's IP address.
    - Required when C(state=present)

  netmask:
    description:
    - Specifies the LIF's netmask.
    - Required when C(state=present).

  vserver:
    description:
    - The name of the vserver to use.
    required: true

  firewall_policy:
    description:
    - Specifies the firewall policy for the LIF.

  failover_policy:
    description:
    - Specifies the failover policy for the LIF.
    - Possible values are 'disabled', 'system-defined', 'local-only', 'sfo-partner-only', and 'broadcast-domain-wide'

  subnet_name:
    description:
    - Subnet where the interface address is allocated from.
      If the option is not used, the IP address will need to be provided by
      the administrator during configuration.
    version_added: '2.8'

  admin_status:
    choices: ['up', 'down']
    description:
    - Specifies the administrative status of the LIF.

  is_auto_revert:
    description:
       If true, data LIF will revert to its home node under certain circumstances such as startup, and load balancing
       migration capability is disabled automatically
    type: bool

  protocols:
    description:
    - Specifies the list of data protocols configured on the LIF. By default, the values in this element are nfs, cifs and fcache.
    - Other supported protocols are iscsi and fcp. A LIF can be configured to not support any data protocols by specifying 'none'.
    - Protocol values of none, iscsi, fc-nvme or fcp can't be combined with any other data protocol(s).
    - address, netmask and firewall_policy parameters are not supported for 'fc-nvme' option.

  force_subnet_association:
    description:
       Set this to true to acquire the address from the named subnet and assign the subnet to the LIF.
    type: bool
    version_added: '2.8'

'''

EXAMPLES = '''
    - name: Create interface
      na_ontap_interface:
        state: present
        interface_name: data2
        home_port: e0d
        home_node: laurentn-vsim1
        role: data
        protocols: nfs
        admin_status: up
        failover_policy: local-only
        firewall_policy: mgmt
        is_auto_revert: true
        address: 10.10.10.10
        netmask: 255.255.255.0
        vserver: svm1
        hostname: "{{ netapp_hostname }}"
        username: "{{ netapp_username }}"
        password: "{{ netapp_password }}"

    - name: Delete interface
      na_ontap_interface:
        state: absent
        interface_name: data2
        vserver: svm1
        hostname: "{{ netapp_hostname }}"
        username: "{{ netapp_username }}"
        password: "{{ netapp_password }}"

'''

RETURN = """

"""

import traceback
from ansible.module_utils.basic import AnsibleModule
from ansible.module_utils.netapp_module import NetAppModule
from ansible.module_utils._text import to_native
import ansible.module_utils.netapp as netapp_utils

HAS_NETAPP_LIB = netapp_utils.has_netapp_lib()


class NetAppOntapInterface(object):
    ''' object to describe  interface info '''
    def __init__(self):

        self.argument_spec = netapp_utils.na_ontap_host_argument_spec()
<<<<<<< HEAD
        self.argument_spec.update(dict(
            state=dict(required=False, choices=[
                       'present', 'absent'], default='present'),
            interface_name=dict(required=True, type='str'),
            home_node=dict(required=False, type='str', default=None),
            home_port=dict(required=False, type='str'),
            role=dict(required=False, type='str'),
            address=dict(required=False, type='str'),
            netmask=dict(required=False, type='str'),
            vserver=dict(required=True, type='str'),
            firewall_policy=dict(required=False, type='str', default=None),
            failover_policy=dict(required=False, type='str', default=None),
            admin_status=dict(required=False, choices=['up', 'down']),
            subnet_name=dict(required=False, type='str'),
            is_auto_revert=dict(required=False, type=bool, default=None),
            protocols=dict(required=False, type='list'),
            force_subnet_association=dict(required=False, type=bool, default=None)
        ))
=======
        self.argument_spec.update(
            state=dict(type='str', default='present', choices=['absent', 'present']),
            interface_name=dict(type='str', required=True),
            home_node=dict(type='str'),
            home_port=dict(type='str'),
            role=dict(type='str'),
            address=dict(type='str'),
            netmask=dict(type='str'),
            vserver=dict(type='str', required=True),
            firewall_policy=dict(type='str'),
            failover_policy=dict(type='str'),
            admin_status=dict(type='str', choices=['up', 'down']),
            subnet_name=dict(type='str'),
            is_auto_revert=dict(type='bool'),
            protocols=dict(type='list'),
        )
>>>>>>> c9fea2b7

        self.module = AnsibleModule(
            argument_spec=self.argument_spec,
            supports_check_mode=True,
        )
        self.na_helper = NetAppModule()
        self.parameters = self.na_helper.set_parameters(self.module.params)

        if HAS_NETAPP_LIB is False:
            self.module.fail_json(
                msg="the python NetApp-Lib module is required")
        else:
            self.server = netapp_utils.setup_na_ontap_zapi(module=self.module)

    def get_interface(self, interface_name=None):
        """
        Return details about the interface
        :param:
            name : Name of the name of the interface

        :return: Details about the interface. None if not found.
        :rtype: dict
        """
        if interface_name is None:
            interface_name = self.parameters['interface_name']
        interface_info = netapp_utils.zapi.NaElement('net-interface-get-iter')
        interface_attributes = netapp_utils.zapi.NaElement('net-interface-info')
        interface_attributes.add_new_child('interface-name', interface_name)
        query = netapp_utils.zapi.NaElement('query')
        query.add_child_elem(interface_attributes)
        interface_info.add_child_elem(query)
        result = self.server.invoke_successfully(interface_info, True)
        return_value = None
        if result.get_child_by_name('num-records') and \
                int(result.get_child_content('num-records')) >= 1:

            interface_attributes = result.get_child_by_name('attributes-list').\
                get_child_by_name('net-interface-info')
            return_value = {
                'interface_name': self.parameters['interface_name'],
                'admin_status': interface_attributes['administrative-status'],
                'home_port': interface_attributes['home-port'],
                'home_node': interface_attributes['home-node'],
                'failover_policy': interface_attributes['failover-policy'].replace('_', '-'),
                'is_auto_revert': True if interface_attributes['is-auto-revert'] == 'true' else False,
            }
            if interface_attributes.get_child_by_name('address'):
                return_value['address'] = interface_attributes['address']
            if interface_attributes.get_child_by_name('netmask'):
                return_value['netmask'] = interface_attributes['netmask']
            if interface_attributes.get_child_by_name('firewall-policy'):
                return_value['firewall_policy'] = interface_attributes['firewall-policy']
        return return_value

    def set_options(self, options, parameters):
        """ set attributes for create or modify """
        if parameters.get('home_port') is not None:
            options['home-port'] = parameters['home_port']
        if parameters.get('subnet_name') is not None:
            options['subnet-name'] = parameters['subnet_name']
        if parameters.get('address') is not None:
            options['address'] = parameters['address']
        if parameters.get('netmask') is not None:
            options['netmask'] = parameters['netmask']
        if parameters.get('failover_policy') is not None:
            options['failover-policy'] = parameters['failover_policy']
        if parameters.get('firewall_policy') is not None:
            options['firewall-policy'] = parameters['firewall_policy']
        if parameters.get('is_auto_revert') is not None:
            options['is-auto-revert'] = 'true' if parameters['is_auto_revert'] is True else 'false'
        if parameters.get('admin_status') is not None:
            options['administrative-status'] = parameters['admin_status']
        if parameters.get('force_subnet_association') is not None:
            options['force-subnet-association'] = 'true' if parameters['force_subnet_association'] else 'false'

    def set_protocol_option(self, required_keys):
        """ set protocols for create """
        if self.parameters.get('protocols') is not None:
            data_protocols_obj = netapp_utils.zapi.NaElement('data-protocols')
            for protocol in self.parameters.get('protocols'):
                if protocol.lower() == 'fc-nvme':
                    required_keys.remove('address')
                    required_keys.remove('home_port')
                    required_keys.remove('netmask')
                    not_required_params = set(['address', 'netmask', 'firewall_policy'])
                    if not not_required_params.isdisjoint(set(self.parameters.keys())):
                        self.module.fail_json(msg='Error: Following parameters for creating interface are not supported'
                                                  ' for data-protocol fc-nvme: %s' % ', '.join(not_required_params))
                data_protocols_obj.add_new_child('data-protocol', protocol)
            return data_protocols_obj
        return None

    def get_home_node_for_cluster(self):
        ''' get the first node name from this cluster '''
        get_node = netapp_utils.zapi.NaElement('cluster-node-get-iter')
        attributes = {
            'query': {
                'cluster-node-info': {}
            }
        }
        get_node.translate_struct(attributes)
        try:
            result = self.server.invoke_successfully(get_node, enable_tunneling=True)
        except netapp_utils.zapi.NaApiError as exc:
            self.module.fail_json(msg='Error fetching node for interface %s: %s' %
                                  (self.parameters['interface_name'], to_native(exc)),
                                  exception=traceback.format_exc())
        if result.get_child_by_name('num-records') and int(result.get_child_content('num-records')) >= 1:
            attributes = result.get_child_by_name('attributes-list')
            return attributes.get_child_by_name('cluster-node-info').get_child_content('node-name')
        return None

    def validate_create_parameters(self, keys):
        '''
            Validate if required parameters for create are present.
            Parameter requirement might vary based on given data-protocol.
            :return: None
        '''
        if self.parameters.get('home_node') is None:
            node = self.get_home_node_for_cluster()
            if node is not None:
                self.parameters['home_node'] = node
        # validate if mandatory parameters are present for create
        if not keys.issubset(set(self.parameters.keys())):
            self.module.fail_json(msg='Error: Missing one or more required parameters for creating interface: %s'
                                      % ', '.join(keys))
        # if role is intercluster, protocol cannot be specified
        if self.parameters['role'] == "intercluster" and self.parameters.get('protocols') is not None:
            self.module.fail_json(msg='Error: Protocol cannot be specified for intercluster role,'
                                      'failed to create interface')

    def create_interface(self):
        ''' calling zapi to create interface '''
        required_keys = set(['role', 'address', 'home_port', 'netmask'])
        data_protocols_obj = self.set_protocol_option(required_keys)
        self.validate_create_parameters(required_keys)

        options = {'interface-name': self.parameters['interface_name'],
                   'role': self.parameters['role'],
                   'home-node': self.parameters.get('home_node'),
                   'vserver': self.parameters['vserver']}
        self.set_options(options, self.parameters)
        interface_create = netapp_utils.zapi.NaElement.create_node_with_children('net-interface-create', **options)
        if data_protocols_obj is not None:
            interface_create.add_child_elem(data_protocols_obj)
        try:
            self.server.invoke_successfully(interface_create, enable_tunneling=True)
        except netapp_utils.zapi.NaApiError as exc:
            self.module.fail_json(msg='Error Creating interface %s: %s' %
                                  (self.parameters['interface_name'], to_native(exc)), exception=traceback.format_exc())

    def delete_interface(self, current_status):
        ''' calling zapi to delete interface '''
        if current_status == 'up':
            self.parameters['admin_status'] = 'down'
            self.modify_interface({'admin_status': 'down'})

        interface_delete = netapp_utils.zapi.NaElement.create_node_with_children(
            'net-interface-delete', **{'interface-name': self.parameters['interface_name'],
                                       'vserver': self.parameters['vserver']})
        try:
            self.server.invoke_successfully(interface_delete, enable_tunneling=True)
        except netapp_utils.zapi.NaApiError as exc:
            self.module.fail_json(msg='Error deleting interface %s: %s' % (self.parameters['interface_name'], to_native(exc)),
                                  exception=traceback.format_exc())

    def modify_interface(self, modify):
        """
        Modify the interface.
        """
        options = {'interface-name': self.parameters['interface_name'],
                   'vserver': self.parameters['vserver']
                   }
        self.set_options(options, modify)
        interface_modify = netapp_utils.zapi.NaElement.create_node_with_children('net-interface-modify', **options)
        try:
            self.server.invoke_successfully(interface_modify, enable_tunneling=True)
        except netapp_utils.zapi.NaApiError as err:
            self.module.fail_json(msg='Error modifying interface %s: %s' % (self.parameters['interface_name'],
                                  to_native(err)), exception=traceback.format_exc())

    def autosupport_log(self):
        results = netapp_utils.get_cserver(self.server)
        cserver = netapp_utils.setup_na_ontap_zapi(
            module=self.module, vserver=results)
        netapp_utils.ems_log_event("na_ontap_interface", cserver)

    def apply(self):
        ''' calling all interface features '''
        self.autosupport_log()
        current = self.get_interface()
        # rename and create are mutually exclusive
        cd_action = self.na_helper.get_cd_action(current, self.parameters)
        modify = self.na_helper.get_modified_attributes(current, self.parameters)
        if self.na_helper.changed:
            if self.module.check_mode:
                pass
            else:
                if cd_action == 'create':
                    self.create_interface()
                elif cd_action == 'delete':
                    self.delete_interface(current['admin_status'])
                elif modify:
                    self.modify_interface(modify)
        self.module.exit_json(changed=self.na_helper.changed)


def main():
    interface = NetAppOntapInterface()
    interface.apply()


if __name__ == '__main__':
    main()<|MERGE_RESOLUTION|>--- conflicted
+++ resolved
@@ -162,26 +162,6 @@
     def __init__(self):
 
         self.argument_spec = netapp_utils.na_ontap_host_argument_spec()
-<<<<<<< HEAD
-        self.argument_spec.update(dict(
-            state=dict(required=False, choices=[
-                       'present', 'absent'], default='present'),
-            interface_name=dict(required=True, type='str'),
-            home_node=dict(required=False, type='str', default=None),
-            home_port=dict(required=False, type='str'),
-            role=dict(required=False, type='str'),
-            address=dict(required=False, type='str'),
-            netmask=dict(required=False, type='str'),
-            vserver=dict(required=True, type='str'),
-            firewall_policy=dict(required=False, type='str', default=None),
-            failover_policy=dict(required=False, type='str', default=None),
-            admin_status=dict(required=False, choices=['up', 'down']),
-            subnet_name=dict(required=False, type='str'),
-            is_auto_revert=dict(required=False, type=bool, default=None),
-            protocols=dict(required=False, type='list'),
-            force_subnet_association=dict(required=False, type=bool, default=None)
-        ))
-=======
         self.argument_spec.update(
             state=dict(type='str', default='present', choices=['absent', 'present']),
             interface_name=dict(type='str', required=True),
@@ -197,8 +177,8 @@
             subnet_name=dict(type='str'),
             is_auto_revert=dict(type='bool'),
             protocols=dict(type='list'),
+            force_subnet_association=dict(required=False, type=bool, default=None)
         )
->>>>>>> c9fea2b7
 
         self.module = AnsibleModule(
             argument_spec=self.argument_spec,
