#!/usr/bin/python -tt
# -*- coding: utf-8 -*-

# (c) 2013, Patrick Callahan <pmc@patrickcallahan.com>
# based on
#     openbsd_pkg
#         (c) 2013
#         Patrik Lundin <patrik.lundin.swe@gmail.com>
#
#     yum
#         (c) 2012, Red Hat, Inc
#         Written by Seth Vidal <skvidal at fedoraproject.org>
#
# GNU General Public License v3.0+ (see COPYING or https://www.gnu.org/licenses/gpl-3.0.txt)
<<<<<<< HEAD

from __future__ import absolute_import, division, print_function
__metaclass__ = type

=======

from __future__ import absolute_import, division, print_function
__metaclass__ = type

>>>>>>> cc343a43

ANSIBLE_METADATA = {'metadata_version': '1.1',
                    'status': ['preview'],
                    'supported_by': 'community'}


DOCUMENTATION = '''
---
module: zypper
author:
    - "Patrick Callahan (@dirtyharrycallahan)"
    - "Alexander Gubin (@alxgu)"
    - "Thomas O'Donnell (@andytom)"
    - "Robin Roth (@robinro)"
    - "Andrii Radyk (@AnderEnder)"
version_added: "1.2"
short_description: Manage packages on SUSE and openSUSE
description:
    - Manage packages on SUSE and openSUSE using the zypper and rpm tools.
options:
    name:
        description:
        - Package name C(name) or package specifier.
        - Can include a version like C(name=1.0), C(name>3.4) or C(name<=2.7). If a version is given, C(oldpackage) is implied and zypper is allowed to
          update the package within the version range given.
        - You can also pass a url or a local path to a rpm file.
        - When using state=latest, this can be '*', which updates all installed packages.
        required: true
        aliases: [ 'pkg' ]
    state:
        description:
          - C(present) will make sure the package is installed.
            C(latest)  will make sure the latest version of the package is installed.
            C(absent)  will make sure the specified package is not installed.
            C(dist-upgrade) will make sure the latest version of all installed packages from all enabled repositories is installed.
          - When using C(dist-upgrade), I(name) should be C('*').
        required: false
        choices: [ present, latest, absent, dist-upgrade ]
        default: "present"
    type:
        description:
          - The type of package to be operated on.
        required: false
        choices: [ package, patch, pattern, product, srcpackage, application ]
        default: "package"
        version_added: "2.0"
    extra_args_precommand:
        version_added: "2.4"
        required: false
        description:
          - Add additional  global target options to C(zypper)  .
          - Options should be supplied in a single line as if given in the command line.
    disable_gpg_check:
        description:
          - Whether to disable to GPG signature checking of the package
            signature being installed. Has an effect only if state is
            I(present) or I(latest).
        required: false
        default: "no"
        choices: [ "yes", "no" ]
    disable_recommends:
        version_added: "1.8"
        description:
          - Corresponds to the C(--no-recommends) option for I(zypper). Default behavior (C(yes)) modifies zypper's default behavior; C(no) does
            install recommended packages.
        required: false
        default: "yes"
        choices: [ "yes", "no" ]
    force:
        version_added: "2.2"
        description:
          - Adds C(--force) option to I(zypper). Allows to downgrade packages and change vendor or architecture.
        required: false
        default: "no"
        choices: [ "yes", "no" ]
    update_cache:
        version_added: "2.2"
        description:
          - Run the equivalent of C(zypper refresh) before the operation. Disabled in check mode.
        required: false
        default: "no"
        choices: [ "yes", "no" ]
        aliases: [ "refresh" ]
    oldpackage:
        version_added: "2.2"
        description:
          - Adds C(--oldpackage) option to I(zypper). Allows to downgrade packages with less side-effects than force. This is implied as soon as a
            version is specified as part of the package name.
        required: false
        default: "no"
        choices: [ "yes", "no" ]
    extra_args:
        version_added: "2.4"
        required: false
        description:
          - Add additional options to C(zypper) command.
          - Options should be supplied in a single line as if given in the command line.

# informational: requirements for nodes
requirements:
    - "zypper >= 1.0  # included in openSuSE >= 11.1 or SuSE Linux Enterprise Server/Desktop >= 11.0"
    - python-xml
    - rpm
'''

EXAMPLES = '''
# Install "nmap"
- zypper:
    name: nmap
    state: present

# Install apache2 with recommended packages
- zypper:
    name: apache2
    state: present
    disable_recommends: no

# Apply a given patch
- zypper:
    name: openSUSE-2016-128
    state: present
    type: patch

# Remove the "nmap" package
- zypper:
    name: nmap
    state: absent

# Install the nginx rpm from a remote repo
- zypper:
    name: 'http://nginx.org/packages/sles/12/x86_64/RPMS/nginx-1.8.0-1.sles12.ngx.x86_64.rpm'
    state: present

# Install local rpm file
- zypper:
    name: /tmp/fancy-software.rpm
    state: present

# Update all packages
- zypper:
    name: '*'
    state: latest

# Apply all available patches
- zypper:
    name: '*'
    state: latest
    type: patch
- zypper:
    name: /tmp/nginx-1.8.0-1.sles12.ngx.x86_64.rpm
    state: installed
    disable_gpg_check: yes
    extra_args_precommand: --root  /tmp/hello 
# Perform a dist-upgrade with additional arguments
- zypper:
    name: '*'
    state: dist-upgrade
    extra_args: '--no-allow-vendor-change --allow-arch-change'

# Perform a dist-upgrade with additional arguments
- zypper:
    name: '*'
    state: dist-upgrade
    extra_args: '--no-allow-vendor-change --allow-arch-change'

# Refresh repositories and update package "openssl"
- zypper:
    name: openssl
    state: present
    update_cache: yes

# Install specific version (possible comparisons: <, >, <=, >=, =)
- zypper:
    name: 'docker>=1.10'
    state: present

# Wait 20 seconds to acquire the lock before failing
- zypper:
    name: mosh
    state: present
  environment:
    ZYPP_LOCK_TIMEOUT: 20
'''

import xml
import re
from xml.dom.minidom import parseString as parseXML
from ansible.module_utils.six import iteritems
from ansible.module_utils._text import to_native


class Package:
    def __init__(self, name, prefix, version):
        self.name = name
        self.prefix = prefix
        self.version = version
        self.shouldinstall = (prefix == '+')

    def __str__(self):
        return self.prefix + self.name + self.version



def split_name_version(name):
    """splits of the package name and desired version

    example formats:
        - docker>=1.10
        - apache=2.4

    Allowed version specifiers: <, >, <=, >=, =
    Allowed version format: [0-9.-]*

    Also allows a prefix indicating remove "-", "~" or install "+"
    """

    prefix = ''
    if name[0] in ['-', '~', '+']:
        prefix = name[0]
        name = name[1:]
    if prefix == '~':
        prefix = '-'

    version_check = re.compile('^(.*?)((?:<|>|<=|>=|=)[0-9.-]*)?$')
    try:
        reres = version_check.match(name)
        name, version = reres.groups()
        if version is None:
            version = ''
        return prefix, name, version
    except:
        return prefix, name, ''


def get_want_state(names, remove=False):
    packages = []
    urls = []
    for name in names:
        if '://' in name or name.endswith('.rpm'):
            urls.append(name)
        else:
            prefix, pname, version = split_name_version(name)
            if prefix not in ['-', '+']:
                if remove:
                    prefix = '-'
                else:
                    prefix = '+'
            packages.append(Package(pname, prefix, version))
    return packages, urls


def get_installed_state(m, packages):
    "get installed state of packages"

    cmd = get_cmd(m, 'search')
    cmd.extend(['--match-exact', '--details', '--installed-only'])
    cmd.extend([p.name for p in packages])
    return parse_zypper_xml(m, cmd, fail_not_found=False)[0]


def parse_zypper_xml(m, cmd, fail_not_found=True, packages=None):
    rc, stdout, stderr = m.run_command(cmd, check_rc=False)

    try:
        dom = parseXML(stdout)
    except xml.parsers.expat.ExpatError as exc:
        m.fail_json(msg="Failed to parse zypper xml output: %s" % to_native(exc),
                    rc=rc, stdout=stdout, stderr=stderr, cmd=cmd)

    if rc == 104:
        # exit code 104 is ZYPPER_EXIT_INF_CAP_NOT_FOUND (no packages found)
        if fail_not_found:
            errmsg = dom.getElementsByTagName('message')[-1].childNodes[0].data
            m.fail_json(msg=errmsg, rc=rc, stdout=stdout, stderr=stderr, cmd=cmd)
        else:
            return {}, rc, stdout, stderr
    elif rc in [0, 106, 103]:
        # zypper exit codes
        # 0: success
        # 106: signature verification failed
        # 103: zypper was upgraded, run same command again
        if packages is None:
            firstrun = True
            packages = {}
        solvable_list = dom.getElementsByTagName('solvable')
        for solvable in solvable_list:
            name = solvable.getAttribute('name')
            packages[name] = {}
            packages[name]['version'] = solvable.getAttribute('edition')
            packages[name]['oldversion'] = solvable.getAttribute('edition-old')
            status = solvable.getAttribute('status')
            packages[name]['installed'] = status == "installed"
            packages[name]['group'] = solvable.parentNode.nodeName
        if rc == 103 and firstrun:
            # if this was the first run and it failed with 103
            # run zypper again with the same command to complete update
            return parse_zypper_xml(m, cmd, fail_not_found=fail_not_found, packages=packages)

        return packages, rc, stdout, stderr
    m.fail_json(msg='Zypper run command failed with return code %s.'%rc, rc=rc, stdout=stdout, stderr=stderr, cmd=cmd)


def get_cmd(m, subcommand):
    "puts together the basic zypper command arguments with those passed to the module"
    is_install = subcommand in ['install', 'update', 'patch', 'dist-upgrade']
    is_refresh = subcommand == 'refresh'
    cmd = ['/usr/bin/zypper', '--quiet', '--non-interactive', '--xmlout']
    if m.params['extra_args_precommand']:
        args_list = m.params['extra_args_precommand'].split()
        cmd.extend(args_list)
    # add global options before zypper command
    if (is_install or is_refresh) and m.params['disable_gpg_check']:
        cmd.append('--no-gpg-checks')

    cmd.append(subcommand)
    if subcommand not in ['patch', 'dist-upgrade'] and not is_refresh:
        cmd.extend(['--type', m.params['type']])
    if m.check_mode and subcommand != 'search':
        cmd.append('--dry-run')
    if is_install:
        cmd.append('--auto-agree-with-licenses')
        if m.params['disable_recommends']:
            cmd.append('--no-recommends')
        if m.params['force']:
            cmd.append('--force')
        if m.params['oldpackage']:
            cmd.append('--oldpackage')
    if m.params['extra_args']:
        args_list = m.params['extra_args'].split(' ')
        cmd.extend(args_list)

    return cmd


def set_diff(m, retvals, result):
    # TODO: if there is only one package, set before/after to version numbers
    packages = {'installed': [], 'removed': [], 'upgraded': []}
    if result:
        for p in result:
            group = result[p]['group']
            if group == 'to-upgrade':
                versions = ' (' + result[p]['oldversion'] + ' => ' + result[p]['version'] + ')'
                packages['upgraded'].append(p + versions)
            elif group == 'to-install':
                packages['installed'].append(p)
            elif group == 'to-remove':
                packages['removed'].append(p)

    output = ''
    for state in packages:
        if packages[state]:
            output += state + ': ' + ', '.join(packages[state]) + '\n'
    if 'diff' not in retvals:
        retvals['diff'] = {}
    if 'prepared' not in retvals['diff']:
        retvals['diff']['prepared'] = output
    else:
        retvals['diff']['prepared'] += '\n' + output


def package_present(m, name, want_latest):
    "install and update (if want_latest) the packages in name_install, while removing the packages in name_remove"
    retvals = {'rc': 0, 'stdout': '', 'stderr': ''}
    packages, urls = get_want_state(name)

    # add oldpackage flag when a version is given to allow downgrades
    if any(p.version for p in packages):
        m.params['oldpackage'] = True

    if not want_latest and not urls:
        # for state=present: filter out already installed packages
        # if a version is given leave the package in to let zypper handle the version
        # resolution
        packageswithoutversion = [p for p in packages if not p.version]
        prerun_state = get_installed_state(m, packageswithoutversion)
        # generate lists of packages to install or remove
        packages = [p for p in packages if p.shouldinstall != (p.name in prerun_state)]

    if not packages and not urls:
        # nothing to install/remove and nothing to update
        return None, retvals

    # zypper install also updates packages
    cmd = get_cmd(m, 'install')
    cmd.append('--')
    cmd.extend(urls)
    # pass packages to zypper
    # allow for + or - prefixes in install/remove lists
    # also add version specifier if given
    # do this in one zypper run to allow for dependency-resolution
    # for example "-exim postfix" runs without removing packages depending on mailserver
    cmd.extend([str(p) for p in packages])

    retvals['cmd'] = cmd
    result, retvals['rc'], retvals['stdout'], retvals['stderr'] = parse_zypper_xml(m, cmd)

    return result, retvals


def package_update_all(m):
    "run update or patch on all available packages"

    retvals = {'rc': 0, 'stdout': '', 'stderr': ''}
    if m.params['type'] == 'patch':
        cmdname = 'patch'
    elif m.params['state'] == 'dist-upgrade':
        cmdname = 'dist-upgrade'
    else:
        cmdname = 'update'

    cmd = get_cmd(m, cmdname)
    retvals['cmd'] = cmd
    result, retvals['rc'], retvals['stdout'], retvals['stderr'] = parse_zypper_xml(m, cmd)
    return result, retvals


def package_absent(m, name):
    "remove the packages in name"
    retvals = {'rc': 0, 'stdout': '', 'stderr': ''}
    # Get package state
    packages, urls = get_want_state(name, remove=True)
    if any(p.prefix == '+' for p in packages):
        m.fail_json(msg="Can not combine '+' prefix with state=remove/absent.")
    if urls:
        m.fail_json(msg="Can not remove via URL.")
    if m.params['type'] == 'patch':
        m.fail_json(msg="Can not remove patches.")
    prerun_state = get_installed_state(m, packages)
    packages = [p for p in packages if p.name in prerun_state]

    if not packages:
        return None, retvals

    cmd = get_cmd(m, 'remove')
    cmd.extend([p.name + p.version for p in packages])

    retvals['cmd'] = cmd
    result, retvals['rc'], retvals['stdout'], retvals['stderr'] = parse_zypper_xml(m, cmd)
    return result, retvals


def repo_refresh(m):
    "update the repositories"
    retvals = {'rc': 0, 'stdout': '', 'stderr': ''}

    cmd = get_cmd(m, 'refresh')

    retvals['cmd'] = cmd
    result, retvals['rc'], retvals['stdout'], retvals['stderr'] = parse_zypper_xml(m, cmd)

    return retvals

# ===========================================
# Main control flow

def main():
    module = AnsibleModule(
        argument_spec = dict(
            name = dict(required=True, aliases=['pkg'], type='list'),
            state = dict(required=False, default='present', choices=['absent', 'installed', 'latest', 'present', 'removed', 'dist-upgrade']),
            type = dict(required=False, default='package', choices=['package', 'patch', 'pattern', 'product', 'srcpackage', 'application']),
            extra_args_precommand = dict(required=False, default=None),
            disable_gpg_check = dict(required=False, default='no', type='bool'),
            disable_recommends = dict(required=False, default='yes', type='bool'),
            force = dict(required=False, default='no', type='bool'),
            update_cache = dict(required=False, aliases=['refresh'], default='no', type='bool'),
            oldpackage = dict(required=False, default='no', type='bool'),
            extra_args = dict(required=False, default=None),
        ),
        supports_check_mode = True
    )

    name = module.params['name']
    state = module.params['state']
    update_cache = module.params['update_cache']

    # remove empty strings from package list
    name = filter(None, name)

    # Refresh repositories
    if update_cache and not module.check_mode:
        retvals = repo_refresh(module)

        if retvals['rc'] != 0:
            module.fail_json(msg="Zypper refresh run failed.", **retvals)

    # Perform requested action
    if name == ['*'] and state in ['latest', 'dist-upgrade']:
        packages_changed, retvals = package_update_all(module)
    elif name != ['*'] and state == 'dist-upgrade':
        module.fail_json(msg="Can not dist-upgrade specific packages.")
    else:
        if state in ['absent', 'removed']:
            packages_changed, retvals = package_absent(module, name)
        elif state in ['installed', 'present', 'latest']:
            packages_changed, retvals = package_present(module, name, state == 'latest')

    retvals['changed'] = retvals['rc'] == 0 and bool(packages_changed)

    if module._diff:
        set_diff(module, retvals, packages_changed)

    if retvals['rc'] != 0:
        module.fail_json(msg="Zypper run failed.", **retvals)

    if not retvals['changed']:
        del retvals['stdout']
        del retvals['stderr']

    module.exit_json(name=name, state=state, update_cache=update_cache, **retvals)

# import module snippets
from ansible.module_utils.basic import AnsibleModule
if __name__ == "__main__":
    main()<|MERGE_RESOLUTION|>--- conflicted
+++ resolved
@@ -12,17 +12,12 @@
 #         Written by Seth Vidal <skvidal at fedoraproject.org>
 #
 # GNU General Public License v3.0+ (see COPYING or https://www.gnu.org/licenses/gpl-3.0.txt)
-<<<<<<< HEAD
+
 
 from __future__ import absolute_import, division, print_function
 __metaclass__ = type
 
-=======
-
-from __future__ import absolute_import, division, print_function
-__metaclass__ = type
-
->>>>>>> cc343a43
+
 
 ANSIBLE_METADATA = {'metadata_version': '1.1',
                     'status': ['preview'],
