Name: ansible
Release: 1%{?dist}
Summary: Minimal SSH command and control
<<<<<<< HEAD
Version: 0.4.1
=======
Version: 0.5
>>>>>>> 22f3967f

Group: Development/Libraries
License: GPLv3+
Source0: https://github.com/downloads/ansible/ansible/%{name}-%{version}.tar.gz
Url: http://ansible.github.com

BuildArch: noarch
BuildRequires: python2-devel

Requires: PyYAML
Requires: python-paramiko
Requires: python-jinja2

%description
Ansible is a radically simple model-driven configuration management,
multi-node deployment, and remote task execution system. Ansible works
over SSH and does not require any software or daemons to be installed
on remote nodes. Extension modules can be written in any language and
are transferred to managed machines automatically.

%prep
%setup -q

%build
%{__python} setup.py build

%install
%{__python} setup.py install -O1 --root=$RPM_BUILD_ROOT
mkdir -p $RPM_BUILD_ROOT/etc/ansible/
cp examples/hosts $RPM_BUILD_ROOT/etc/ansible/
mkdir -p $RPM_BUILD_ROOT/%{_mandir}/man1/
cp -v docs/man/man1/*.1 $RPM_BUILD_ROOT/%{_mandir}/man1/
mkdir -p $RPM_BUILD_ROOT/%{_datadir}/ansible
cp -v library/* $RPM_BUILD_ROOT/%{_datadir}/ansible/

%files
%{python_sitelib}/ansible*
%{_bindir}/ansible*
%{_datadir}/ansible
%config(noreplace) %{_sysconfdir}/ansible
%doc README.md PKG-INFO COPYING
%doc %{_mandir}/man1/ansible*

%changelog
<<<<<<< HEAD
* Tue Jun 12 2012 Tim Bielawa <tbielawa@redhat.com> - 0.4.1-1
- Release of 0.4.1 (bugfixes)
=======
* Wed Jul 4 2012 Michael DeHaan <michael.dehaan@gmail.com> - 0.5-0
- Not released yet
>>>>>>> 22f3967f

* Wed May 23 2012 Michael DeHaan <michael.dehaan@gmail.com> - 0.4-0
- Release of 0.4

* Tue May  1 2012 Tim Bielawa <tbielawa@redhat.com> - 0.3.1-1
- Release of 0.3.1. Mostly packaging related changes.

* Mon Apr 23 2012 Michael DeHaan <michael.dehaan@gmail.com> - 0.3-1
- Release of 0.3

* Tue Apr  3 2012 John Eckersberg <jeckersb@redhat.com> - 0.0.2-1
- Release of 0.0.2

* Sat Mar 10 2012  <tbielawa@redhat.com> - 0.0.1-1
- Release of 0.0.1<|MERGE_RESOLUTION|>--- conflicted
+++ resolved
@@ -1,11 +1,7 @@
 Name: ansible
 Release: 1%{?dist}
 Summary: Minimal SSH command and control
-<<<<<<< HEAD
-Version: 0.4.1
-=======
 Version: 0.5
->>>>>>> 22f3967f
 
 Group: Development/Libraries
 License: GPLv3+
@@ -50,13 +46,11 @@
 %doc %{_mandir}/man1/ansible*
 
 %changelog
-<<<<<<< HEAD
+* Wed Jul 4 2012 Michael DeHaan <michael.dehaan@gmail.com> - 0.5-0
+- Release of 0.5
+
 * Tue Jun 12 2012 Tim Bielawa <tbielawa@redhat.com> - 0.4.1-1
 - Release of 0.4.1 (bugfixes)
-=======
-* Wed Jul 4 2012 Michael DeHaan <michael.dehaan@gmail.com> - 0.5-0
-- Not released yet
->>>>>>> 22f3967f
 
 * Wed May 23 2012 Michael DeHaan <michael.dehaan@gmail.com> - 0.4-0
 - Release of 0.4
