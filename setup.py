--- conflicted
+++ resolved
@@ -1,7 +1,7 @@
 from __future__ import (absolute_import, division, print_function)
 __metaclass__ = type
 
-<<<<<<< HEAD
+
 import os
 import sys
 from glob import glob
@@ -9,11 +9,11 @@
 sys.path.insert(0, os.path.abspath('lib'))
 from ansible import __version__, __author__
 from distutils.core import setup
-=======
+
 import pathlib
 
 from setuptools import find_packages, setup
->>>>>>> b9b69c11
+
 
 here = pathlib.Path(__file__).parent.resolve()
 
