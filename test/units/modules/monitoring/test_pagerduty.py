--- conflicted
+++ resolved
@@ -1,10 +1,6 @@
-<<<<<<< HEAD
-from ansible.compat.tests import unittest
+from ansible.compat import unittest
 from ansible.modules.monitoring import pagerduty_maintenance_window
-=======
-from units.compat import unittest
-from ansible.modules.monitoring import pagerduty
->>>>>>> b48526ca
+
 
 import json
 
