--- conflicted
+++ resolved
@@ -91,34 +91,11 @@
   with_items: "{{ pip_test_packages }}"
   register: squash_param
 
-<<<<<<< HEAD
-# download the test package and assert that a change occurs the first time
-- name: download the test package to /tmp dir and check that a change occurred
-  pip: name={{ pip_test_package }} state=downloaded
-  register: test_package_dl_first
-
-- name: assert a change occurred on download first time
-  assert:
-    that:
-      - "test_package_dl_first.changed"
-
-# download the test package and assert that a change does not occurr the second time
-- name: download the test package to /tmp dir again
-  pip: name={{ pip_test_package }} state=downloaded
-  register: test_package_dl_second
-
-- name: assert no change on second attempt to download to same location as first download call
-  assert:
-    that:
-      - "not test_package_dl_second.changed"
-
-=======
 - name: check that list has been condensed
   assert:
     that:
       - squash_param.results|length == 1
       - squash_param.results[0].name|sort == pip_test_packages|sort
->>>>>>> b0b54de6
 
 # Test virtualenv installations
 
