- hosts: testhost
  gather_facts: True
  roles:
    # In destructive because it creates and removes a user
    - { role: test_sudo, tags: test_sudo}
    #- { role: test_su, tags: test_su} # wait till su support is added to local connection, needs tty
    - { role: test_become, tags: test_become}
    - { role: test_service, tags: test_service }
    # Current pip unconditionally uses md5.  We can re-enable if pip switches
    # to a different hash or allows us to not check md5
    - { role: test_pip, tags: test_pip, when: ansible_fips != True }
    - { role: test_gem, tags: test_gem }
    - { role: test_yum, tags: test_yum }
    - { role: test_apt, tags: test_apt }
    - { role: test_apt_repository, tags: test_apt_repository }
    - { role: test_postgresql, tags: test_postgresql}
    - { role: test_mysql_db, tags: test_mysql_db}
    - { role: test_mysql_user, tags: test_mysql_user}
<<<<<<< HEAD
    - { role: test_mysql_variables, tags: test_mysql_variables}
=======
    - { role: test_mysql_user, tags: test_mysql_user}    
    - { role: test_mysql_variables, tags: test_mysql_variables}
    - { role: test_postgresql_privs, tags: test_postgresql_privs}
>>>>>>> c6bec616
<|MERGE_RESOLUTION|>--- conflicted
+++ resolved
@@ -16,10 +16,5 @@
     - { role: test_postgresql, tags: test_postgresql}
     - { role: test_mysql_db, tags: test_mysql_db}
     - { role: test_mysql_user, tags: test_mysql_user}
-<<<<<<< HEAD
     - { role: test_mysql_variables, tags: test_mysql_variables}
-=======
-    - { role: test_mysql_user, tags: test_mysql_user}    
-    - { role: test_mysql_variables, tags: test_mysql_variables}
-    - { role: test_postgresql_privs, tags: test_postgresql_privs}
->>>>>>> c6bec616
+    - { role: test_postgresql_privs, tags: test_postgresql_privs}