--- conflicted
+++ resolved
@@ -1,105 +1,3 @@
-#!/usr/bin/python
-# -*- coding: utf-8 -*-
-
-"""
-Ansible module to add authorized_keys for ssh logins.
-(c) 2012, Brad Olson <brado@movedbylight.com>
-
-This file is part of Ansible
-
-Ansible is free software: you can redistribute it and/or modify
-it under the terms of the GNU General Public License as published by
-the Free Software Foundation, either version 3 of the License, or
-(at your option) any later version.
-
-Ansible is distributed in the hope that it will be useful,
-but WITHOUT ANY WARRANTY; without even the implied warranty of
-MERCHANTABILITY or FITNESS FOR A PARTICULAR PURPOSE.  See the
-GNU General Public License for more details.
-
-You should have received a copy of the GNU General Public License
-along with Ansible.  If not, see <http://www.gnu.org/licenses/>.
-"""
-
-DOCUMENTATION = '''
----
-module: authorized_key
-short_description: Adds or removes an SSH authorized key
-description:
-     - Adds or removes an SSH authorized key for a user from a remote host.
-version_added: "0.5"
-options:
-  user:
-    description:
-      - Name of the user who should have access to the remote host
-    required: true
-    default: null
-    aliases: []
-  key:
-    description:
-      - the SSH public key, as a string
-    required: true
-    default: null
-  path:
-    description:
-      - Alternate path to the authorized_keys file
-    required: false
-    default: "/home/user/.ssh/authorized_keys"
-    version_added: "1.2"
-  manage_dir:
-    description:
-      - Wheter this module should manage the directory of the authorized_keys file
-    required: false
-    choices: [ "yes", "no" ]
-    default: "yes"
-    version_added: "1.2"
-  state:
-    description:
-      - whether the given key should or should not be in the file
-    required: false
-    choices: [ "present", "absent" ]
-    default: "present"
-<<<<<<< HEAD
-  ssh_from:
-    version_added: "1.2"
-    description:
-      - additional setting for from-setting in ssh-keyfile
-        example: ssh_from=[192.168.1.1,127.0.0.1]
-    required: false
-    default: null
-  options:
-    version_added: "1.2"
-    description:
-     - ssh-key-file options
-    required: false
-    default: null
-   
-=======
-    options:
-     version_added: "1.2"
-     description:
-      - ssh-key-file options
-      required: false
-      default: null
-    ssh_from:
-	  version_added: "1.2"
-      description:
-        - additional setting for from-setting in ssh-keyfile
-          example: ssh_from=[192.168.1.1,127.0.0.1]
-      required: false
-      default: null
-
->>>>>>> 095bfd90
-examples:
-   - code: 'authorized_key: user=charlie key="ssh-dss ASDF1234L+8BTwaRYr/rycsBF1D8e5pTxEsXHQs4iq+mZdyWqlW++L6pMiam1A8yweP+rKtgjK2httVS6GigVsuWWfOd7/sdWippefq74nppVUELHPKkaIOjJNN1zUHFoL/YMwAAAEBALnAsQN10TNGsRDe5arBsW8cTOjqLyYBcIqgPYTZW8zENErFxt7ij3fW3Jh/sCpnmy8rkS7FyK8ULX0PEy/2yDx8/5rXgMIICbRH/XaBy9Ud5bRBFVkEDu/r+rXP33wFPHjWjwvHAtfci1NRBAudQI/98DbcGQw5HmE89CjgZRo5ktkC5yu/8agEPocVjdHyZr7PaHfxZGUDGKtGRL2QzRYukCmWo1cZbMBHcI5FzImvTHS9/8B3SATjXMPgbfBuEeBwuBK5EjL+CtHY5bWs9kmYjmeo0KfUMH8hY4MAXDoKhQ7DhBPIrcjS5jPtoGxIREZjba67r6/P2XKXaCZH6Fc= charlie@example.org 2011-01-17"'
-     description: "Example from Ansible Playbooks"
-   - code: "authorized_key: user=charlie key='$FILE(/home/charlie/.ssh/id_rsa.pub)'"
-     description: "Shorthand available in Ansible 0.8 and later"
- - code: "authorized_key: user=charlie key='$FILE(/home/charlie/.ssh/id_rsa.pub)' sshdir='/etc/ssh/authorized_keys/charlie' manage_dir=no"
-     description: "Advanced usage with an alternate AuthorizedKeysFile configuration"
-author: Brad Olson
-'''
-
 # Makes sure the public key line is present or absent in the user's .ssh/authorized_keys.
 #
 # Arguments
@@ -213,11 +111,7 @@
     for new_key in key:
         
         key_line=make_keyline(new_key, params['options'], params['ssh_from'])
-<<<<<<< HEAD
         
-=======
-    
->>>>>>> 095bfd90
         present = False
         for k in keys:
             if new_key in k:
@@ -233,24 +127,16 @@
                     keys=remove_key(keys,new_key)
                     
             keys.append(key_line)
-<<<<<<< HEAD
             write = True
             writekeys(module, keyfile(module, user, write, path, manage_dir), keys)
-=======
-            writekeys(module, keyfile(module, user,write=True), keys)
->>>>>>> 095bfd90
             params['changed'] = True
 
         elif state=="absent":
             if not present:
                 continue
             keys=remove_key(keys, new_key)
-<<<<<<< HEAD
             write = True
             writekeys(module, keyfile(module, user, write, path, manage_dir), keys)
-=======
-            writekeys(module, keyfile(module, user,write=True), keys)
->>>>>>> 095bfd90
             params['changed'] = True
 
     return params
@@ -275,28 +161,6 @@
     ret+=" "+key
     return ret
 
-<<<<<<< HEAD
-=======
-def make_keyline(key, opts=False, ssh_from=False):
-    ret="" 
-    if opts is not False:
-	    ret+=str(opts)
-    if ssh_from is not False:
-        tmp=ssh_from.strip()
-        tmp=tmp.strip('[')
-        tmp=tmp.strip(']')
-        fromhosts=tmp.split(',')
-        if opts is False:
-            ret='from="'
-        else:
-            ret+=',from="'
-        for host in fromhosts:
-            ret+=str(host)+","
-        ret=ret[:-1]+'"'
-    ret+=" "+key
-    return ret	
-
->>>>>>> 095bfd90
 def remove_key(keys,key):
     newkeys=[]
     for k in keys:
@@ -313,16 +177,10 @@
             break
     return False
     
-<<<<<<< HEAD
-=======
-    
-
->>>>>>> 095bfd90
 def main():
 
     module = AnsibleModule(
         argument_spec = dict(
-<<<<<<< HEAD
            user       = dict(required=True, type='str'),
            key        = dict(required=True, type='str'),
            path       = dict(required=False, type='str'),
@@ -330,21 +188,12 @@
            state      = dict(default='present', choices=['absent','present']),
            ssh_from   = dict(required=False),
            options   = dict(required=False)
-=======
-           user  = dict(required=True),
-           key   = dict(required=True),
-           state = dict(default='present', choices=['absent','present']),
-           options   = dict(required=False),
-           ssh_from   = dict(required=False)
->>>>>>> 095bfd90
         )
     )
 
     results = enforce_state(module, module.params)
     module.exit_json(**results)
 
-
 # this is magic, see lib/ansible/module_common.py
 #<<INCLUDE_ANSIBLE_MODULE_COMMON>>
-main()
-
+main()